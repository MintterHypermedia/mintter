use crate::window_ext::WindowExt;
use log::debug;
use serde::Serialize;
use std::time::{SystemTime, UNIX_EPOCH};
use tauri::{
  plugin::{Builder as PluginBuilder, TauriPlugin},
  AppHandle, Manager, Runtime, Window, WindowBuilder, WindowUrl, Wry,
};

const DEFAULT_WINDOW_WIDTH: f64 = 1000.0;
const DEFAULT_WINDOW_HEIGHT: f64 = 800.0;
const DEFAULT_MIN_WINDOW_WIDTH: f64 = 640.0;
const DEFAULT_MIN_WINDOW_HEIGHT: f64 = 480.0;
const DEFAULT_OFFSET: f64 = 64.0;

#[derive(Debug, thiserror::Error)]
enum Error {
  #[error(transparent)]
  Tauri(#[from] tauri::Error),
}

impl Serialize for Error {
  fn serialize<S>(&self, serializer: S) -> Result<S::Ok, S::Error>
  where
    S: serde::Serializer,
  {
    serializer.serialize_str(&self.to_string())
  }
}

#[tauri::command]
#[tracing::instrument(skip(window))]
async fn open(window: Window, path: &str) -> Result<(), Error> {
  for (_, win) in window.windows() {
    let win_url = win.url()?;

    let requested_url = {
      let mut url = win_url.clone();
      url.set_path(path);
      url
    };

    let left = win_url.path_segments().unwrap().take(2);
    let right = requested_url.path_segments().unwrap().take(2);

    debug!(
      "comparing win url {:?}  to requested {:?}, equal: {}",
      left.clone().collect::<Vec<_>>(),
      right.clone().collect::<Vec<_>>(),
      left.clone().eq(right.clone())
    );
    if left.eq(right) {
<<<<<<< HEAD
      // there's a window with the actual document opened
=======
      win.emit("update_focus_window_route", path)?;
>>>>>>> 6dd59f04
      return win.set_focus().map_err(Into::into);
    }
  }

  let label = window_label();

  let win = WindowBuilder::new(&window, label, WindowUrl::App(path.into()))
    .title("Mintter")
    .inner_size(DEFAULT_WINDOW_WIDTH, DEFAULT_WINDOW_HEIGHT)
    .min_inner_size(DEFAULT_MIN_WINDOW_WIDTH, DEFAULT_MIN_WINDOW_HEIGHT);

  let win = if let Ok((x, y)) = get_new_position(&window) {
    win.position(x, y)
  } else {
    win
  };

  #[cfg(not(target_os = "macos"))]
  let win = { win.decorations(false) };

  win.build()?;

  Ok(())
}

#[tauri::command(async)]
#[tracing::instrument(skip(window))]
pub fn new_window<R: Runtime>(window: Window<R>) -> tauri::Result<()> {
  let label = window_label();

  let win = WindowBuilder::new(&window, label, WindowUrl::App("index.html".into()))
    .title("Mintter")
    .inner_size(DEFAULT_WINDOW_WIDTH, DEFAULT_WINDOW_HEIGHT)
    .min_inner_size(DEFAULT_MIN_WINDOW_WIDTH, DEFAULT_MIN_WINDOW_HEIGHT);

  let win = if let Ok((x, y)) = get_new_position(&window) {
    win.position(x, y)
  } else {
    win
  };

  #[cfg(not(target_os = "macos"))]
  let win = { win.decorations(false) };

  win.build()?;

  Ok(())
}

#[tauri::command(async)]
#[tracing::instrument(skip(app_handle))]
pub fn close_all_windows<R: Runtime>(app_handle: AppHandle<R>) -> tauri::Result<()> {
  for window in app_handle.windows().values() {
    window.close()?;
  }

  Ok(())
}

fn window_label() -> String {
  SystemTime::now()
    .duration_since(UNIX_EPOCH)
    .expect("Failed to construct unix timestamp")
    .as_millis()
    .to_string()
}

fn get_new_position<R: Runtime>(window: &Window<R>) -> crate::Result<(f64, f64)> {
  let current_pos = window.outer_position()?;
  let current_monitor = window
    .current_monitor()?
    .ok_or(crate::Error::MonitorNotFound)?;
  let new_x = {
    let desired_space = current_pos.x as f64 + DEFAULT_WINDOW_WIDTH;

    if current_monitor.size().width as f64 > desired_space {
      current_pos.x as f64 + DEFAULT_OFFSET
    } else {
      DEFAULT_OFFSET
    }
  };

  let new_y = {
    let desired_space = current_pos.y as f64 + DEFAULT_WINDOW_HEIGHT;
    if current_monitor.size().height as f64 > desired_space {
      current_pos.y as f64 + DEFAULT_OFFSET
    } else {
      DEFAULT_OFFSET
    }
  };

  Ok((new_x, new_y))
}

pub fn init() -> TauriPlugin<Wry> {
  PluginBuilder::new("window")
    .invoke_handler(tauri::generate_handler![open])
    .build()
}<|MERGE_RESOLUTION|>--- conflicted
+++ resolved
@@ -50,11 +50,8 @@
       left.clone().eq(right.clone())
     );
     if left.eq(right) {
-<<<<<<< HEAD
       // there's a window with the actual document opened
-=======
       win.emit("update_focus_window_route", path)?;
->>>>>>> 6dd59f04
       return win.set_focus().map_err(Into::into);
     }
   }
