--- conflicted
+++ resolved
@@ -10,15 +10,9 @@
 bitflags = "1.3.2"
 serde = { version = "1.0.137", features = ["derive"] }
 serde_json = "1.0.81"
-<<<<<<< HEAD
-wasmtime = "0.38.0"
+wasmtime = "0.38.1"
 wasmtime-wasi = { version = "0.38.1", features = ["tokio"] }
-wasi-common = "0.38.0"
-=======
-wasmtime = "0.38.1"
-wasmtime-wasi = { version = "0.38.0", features = ["tokio"] }
 wasi-common = "0.38.1"
->>>>>>> 0899edd6
 env_logger = "0.9.0"
 cap-std = "0.25.1"
 thiserror = "1.0.31"
