--- conflicted
+++ resolved
@@ -10,8 +10,10 @@
 
 To setup Nix see [this](/docs/nix.md).
 
-> For users on using the new apple silicon (m1) chip that run into weird errors (from nix and others) while setting up the repository. 
-> It may help to install rosetta 2 as not all tools have aarch64 support yet. You can install rosetta through the terminal by typing:
+> For users on using the new apple silicon (m1) chip that run into weird errors (from nix and others) while setting up
+> the repository. It may help to install rosetta 2 as not all tools have aarch64 support yet. You can install rosetta
+> through the terminal by typing:
+>
 > ```zsh
 > softwareupdate --install-rosetta
 > ```
@@ -65,9 +67,4 @@
 - components and editor plugins are `PascalCase`
 - avoid creating abstractions
 - avoid creating folders, better to have files as flat as possible
-<<<<<<< HEAD
-- avoid default exports, only default exports for page components (to use
-  dynamic import).
-=======
-- avoid default exports, only default exports for page components (to use dynamic import)
->>>>>>> 1b26532a
+- avoid default exports, only default exports for page components (to use dynamic import)