version: '3.8'
networks:
  internal_network:
    driver: bridge # the default
services:
  proxy:
    container_name: proxy
    image: caddy:2.6.4
    depends_on:
      - minttersite
    network_mode: 'host'
    volumes:
      - ${MTT_SITE_WORKSPACE:-~/.mtt-site}/proxy/data:/data
      - ${MTT_SITE_WORKSPACE:-~/.mtt-site}/proxy/config:/config
    command:
      caddy reverse-proxy --from ${MTT_SITE_HOSTNAME:-http://nextjs} --to
      :${MTT_SITE_LOCAL_PORT:-3000}

  nextjs:
    container_name: nextjs
    image: mintter/sitegw:latest
    depends_on:
      - minttersite
    networks:
      - internal_network
    ports:
      - '${MTT_SITE_LOCAL_PORT:-3000}:${MTT_SITE_LOCAL_PORT:-3000}'
    restart: unless-stopped
    volumes:
      - ${MTT_SITE_WORKSPACE:-~/.mtt-site}/nextjs:/data:rw

    environment:
      - 'GW_NEXT_HOST=${MTT_SITE_HOSTNAME:-http://nextjs}'
      - 'GW_GRPC_ENDPOINT=http://minttersite:${MTT_SITE_BACKEND_GRPCWEB_PORT:-56001}'

  minttersite:
    image: mintter/mintterd:latest
    restart: unless-stopped
    container_name: minttersite
    ports:
      - '56000:56000'
    networks:
      - internal_network
    volumes:
      - ${MTT_SITE_WORKSPACE:-~/.mtt-site}/backend:/.mttsite:rw
    command:
      - 'mintterd'
      - '-repo-path=/.mttsite'
      - '-p2p.port=56000'
      - '--http-port=${MTT_SITE_BACKEND_GRPCWEB_PORT:-56001}'
      - '-grpc-port=56002'
      - '-site.hostname=${MTT_SITE_HOSTNAME:-http://nextjs}'
<<<<<<< HEAD
      - '-site.owner-id=${MTT_SITE_OWNER_ACCOUNT_ID:-bahezrj4iaqacicabciqfnrov4niome6csw43r244roia35q6fiak75bmapk2zjudj3uffea}'
      - '-site.title=${MTT_SITE_TITLE:-NewSite}'
      - '-identity.no-account-wait'
=======
      - '-site.title=${MTT_SITE_TITLE:-NewSite}'
      - '-site.owner-id=${MTT_SITE_OWNER_ACCOUNT_ID}'
      - '${MTT_SITE_NOWAIT_FLAG}'
>>>>>>> c8f05e57
<|MERGE_RESOLUTION|>--- conflicted
+++ resolved
@@ -50,12 +50,6 @@
       - '--http-port=${MTT_SITE_BACKEND_GRPCWEB_PORT:-56001}'
       - '-grpc-port=56002'
       - '-site.hostname=${MTT_SITE_HOSTNAME:-http://nextjs}'
-<<<<<<< HEAD
-      - '-site.owner-id=${MTT_SITE_OWNER_ACCOUNT_ID:-bahezrj4iaqacicabciqfnrov4niome6csw43r244roia35q6fiak75bmapk2zjudj3uffea}'
-      - '-site.title=${MTT_SITE_TITLE:-NewSite}'
-      - '-identity.no-account-wait'
-=======
       - '-site.title=${MTT_SITE_TITLE:-NewSite}'
       - '-site.owner-id=${MTT_SITE_OWNER_ACCOUNT_ID}'
-      - '${MTT_SITE_NOWAIT_FLAG}'
->>>>>>> c8f05e57
+      - '${MTT_SITE_NOWAIT_FLAG}'