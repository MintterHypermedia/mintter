--- conflicted
+++ resolved
@@ -43,14 +43,8 @@
       {...attributes}
       {...blockProps}
       className={inRoute ? 'flash' : undefined}
-<<<<<<< HEAD
       onDrop={onDrop}
       onDragEnd={onDrop}
-      // style={{border: '1px solid red'}}
-=======
-      onDrop={editor.mode == EditorMode.Draft ? onDrop : undefined}
-      onDragEnd={editor.mode == EditorMode.Draft ? onDrop : undefined}
->>>>>>> df0d5b50
     >
       <BlockTools block={element as FlowContent} />
       {children}
