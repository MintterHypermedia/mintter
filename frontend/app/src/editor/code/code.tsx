--- conflicted
+++ resolved
@@ -157,11 +157,7 @@
 
           const lines = (
             code.data?.[HIGHLIGHTER] as Highlighter
-<<<<<<< HEAD
-          ).codeToThemedTokens(string, code.lang, code.data?.theme, {
-=======
           ).codeToThemedTokens(string, code.lang, code.data.theme as string, {
->>>>>>> 8f4bd653
             includeExplanation: false,
           })
 
@@ -231,13 +227,9 @@
   const theme = useCurrentTheme()
 
   useEffect(() => {
-<<<<<<< HEAD
     // TODO make this user configurable in the future
     const codeTheme = THEMES[theme]
 
-=======
-    const codeTheme = THEMES[theme]
->>>>>>> 8f4bd653
     const {...newData} = (element as CodeType).data || {}
     delete newData[HIGHLIGHTER]
 
@@ -246,11 +238,7 @@
       {data: {...newData, theme: codeTheme}},
       {at: path},
     )
-<<<<<<< HEAD
-  }, [theme])
-=======
   }, [theme, editor])
->>>>>>> 8f4bd653
 
   if (mode == EditorMode.Embed || mode == EditorMode.Mention) {
     return (
