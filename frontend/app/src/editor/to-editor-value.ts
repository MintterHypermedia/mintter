--- conflicted
+++ resolved
@@ -1,21 +1,11 @@
-<<<<<<< HEAD
-import type { Document, Image, InlineElement, Link, Quote, TextRun } from '@mintter/client'
+import type { Document, InlineElement, Link, Quote, TextRun } from '@mintter/client'
 import { ELEMENT_BLOCK } from './block-plugin'
+import { toTextRun } from './inline-element'
 import { ELEMENT_LINK } from './link-plugin'
 import { ELEMENT_QUOTE } from './quote-plugin'
-import type { SlateBlock, EditorLink, EditorQuote, EditorImage } from './types'
-
-export function toEditorValue(entry: Document): Array<SlateBlock> {
-=======
-import type {Document, InlineElement, Link, Quote, TextRun} from '@mintter/client'
-import {ELEMENT_BLOCK} from './block-plugin'
-import { toTextRun } from './inline-element'
-import {ELEMENT_LINK} from './link-plugin'
-import {ELEMENT_QUOTE} from './quote-plugin'
-import type {EditorBlock, EditorImage, EditorLink, EditorQuote, EditorTextRun} from './types'
+import type { EditorBlock, EditorImage, EditorLink, EditorQuote, EditorTextRun } from './types'
 
 export function toEditorValue(entry: Document): Array<EditorBlock> {
->>>>>>> a59f544e
   const currentDoc = entry
   const blocksMap = entry.blocks
   const linksMap = entry.links
@@ -23,14 +13,9 @@
   return currentDoc.children.map(blockId => {
     const block = blocksMap[blockId]
     return {
-<<<<<<< HEAD
-=======
-      id: block.id,
->>>>>>> a59f544e
       type: ELEMENT_BLOCK,
       id: block.id,
       listStyle: block.childListStyle,
-<<<<<<< HEAD
       children: block.elements.map(({ textRun, image, quote }) => {
         if (textRun && textRun.linkKey) return toEditorLink(linksMap, textRun)
         if (textRun) return textRun
@@ -43,51 +28,18 @@
 }
 
 export function toEditorLink(links: Record<string, Link>, entry: TextRun): EditorLink {
-  const { linkKey, ...rest } = entry
-=======
-      children: block.elements.map(
-        ({textRun, image, quote}) => {
-          if (image) {
-            return {
-              type: 'image',
-              url: linksMap[image.linkKey].uri,
-              alt_text: image.altText,
-              children: [{text: ''}],
-            }
-          } else if (textRun) {
-            if (textRun.linkKey) {
-              return toEditorLink(linksMap, textRun)
-            } else {
-              return toEditorTextRun(textRun)
-            }
-          } else if (quote) {
-            return toEditorQuote(linksMap, quote)
-          } else {
-            throw new Error(`unkown element`)
-          }
-        },
-      ),
-    }
-  })
-}
-
-export function toEditorLink(
-  links: {[key: string]: Link},
-  entry: TextRun,
-): EditorLink {
->>>>>>> a59f544e
+  const { linkKey, ...textRun } = entry
   return {
     id: entry.linkKey,
     url: links[entry.linkKey].uri,
     type: ELEMENT_LINK,
-    children: [toEditorTextRun(entry)],
+    children: [textRun],
   }
 }
 
 export function toEditorQuote(links: Record<string, Link>, quote: Quote): EditorQuote {
   return {
     type: ELEMENT_QUOTE,
-<<<<<<< HEAD
     id: quote.linkKey,
     url: links[quote.linkKey].uri,
     children: [{ text: '' }],
@@ -100,22 +52,5 @@
     alt_text: image.altText,
     url: links[image.linkKey].uri,
     children: [{ text: '' }]
-=======
-    id: entry.linkKey,
-    url: links[entry.linkKey].uri,
-    children: [{text: ''}],
->>>>>>> a59f544e
   }
-}
-
-export function toEditorTextRun(entry: TextRun): EditorTextRun {
-  let result: EditorTextRun = {text: entry.text}
-  const trueValues = Object.keys(entry).map((key: keyof EditorTextRun) => {
-    if (key == 'text' || key == 'linkKey') return
-    if (entry[key]) {
-      result[key] = entry[key]
-    }
-
-  })
-  return result
 }