--- conflicted
+++ resolved
@@ -8,12 +8,8 @@
   ul,
 } from '@app/mttast'
 
-<<<<<<< HEAD
-import {Editor, Range, Transforms} from 'slate'
+import {Ancestor, Editor, Range, Transforms} from 'slate'
 import {ELEMENT_CODE} from './code'
-=======
-import {Ancestor, Editor, Range, Transforms} from 'slate'
->>>>>>> 9f230b94
 import {ELEMENT_ORDERED_LIST, ELEMENT_UNORDERED_LIST} from './group'
 import {ELEMENT_HEADING} from './heading'
 import {ELEMENT_STATIC_PARAGRAPH} from './static-paragraph'
