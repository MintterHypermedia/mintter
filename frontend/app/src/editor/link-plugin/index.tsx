--- conflicted
+++ resolved
@@ -1,13 +1,3 @@
-<<<<<<< HEAD
-// import { Label } from '@radix-ui/react-label';
-=======
-import * as React from 'react';
-import get from 'lodash/get';
-import isEqual from 'lodash.isequal';
-import { Transforms, Editor } from 'slate';
-import { ReactEditor, useSlate } from 'slate-react';
-import { id as getId } from '../id';
->>>>>>> 0e379980
 import {
   // LinkOptions,
   LinkKeyOption,
@@ -29,14 +19,10 @@
   getAbove,
   upsertLinkAtSelection,
 } from '@udecode/slate-plugins';
-<<<<<<< HEAD
 import isEqual from 'lodash.isequal';
 import get from 'lodash/get';
 import * as React from 'react';
-=======
 // import {upsertLinkAtSelection} from './upsert-link-at-selection'
-import { Label } from '@radix-ui/react-label';
->>>>>>> 0e379980
 import { usePopoverState } from 'reakit/Popover';
 import { Transforms, Editor } from 'slate';
 import { ReactEditor, useSlate } from 'slate-react';
