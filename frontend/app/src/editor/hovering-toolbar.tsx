--- conflicted
+++ resolved
@@ -2,10 +2,7 @@
 import {OutsideClick} from '@app/editor/outside-click'
 import {toolbarMachine} from '@app/editor/toolbar-machine'
 import {queryKeys} from '@app/hooks'
-<<<<<<< HEAD
-=======
 import {copyTextToClipboard} from '@app/utils/copy-to-clipboard'
->>>>>>> 3074527f
 import {Box} from '@components/box'
 import {Button} from '@components/button'
 import {Icon, icons} from '@components/icon'
@@ -26,10 +23,6 @@
 import {css} from '@stitches/react'
 import {useQueryClient} from '@tanstack/react-query'
 import {useInterpret, useSelector} from '@xstate/react'
-<<<<<<< HEAD
-import {FormEvent, PropsWithChildren, useEffect, useMemo, useState} from 'react'
-import {Editor, Range, Text, Transforms} from 'slate'
-=======
 import {
   ComponentProps,
   FocusEvent,
@@ -41,7 +34,6 @@
 } from 'react'
 import {toast} from 'react-hot-toast'
 import {BasePoint, Descendant, Editor, Range, Text, Transforms} from 'slate'
->>>>>>> 3074527f
 import {
   ReactEditor,
   useFocused,
@@ -264,8 +256,6 @@
   )
 }
 
-<<<<<<< HEAD
-=======
 function handledErrors<A, V>(unsafeHandler: (a: A) => V) {
   return (a: A) => {
     try {
@@ -355,7 +345,6 @@
   )
 }
 
->>>>>>> 3074527f
 export function PublicationToolbar() {
   let client = useQueryClient()
   let [, params] = useRoute('/p/:id/:version/:block?')
@@ -466,11 +455,7 @@
       statement([paragraph([text(commentValue)])]),
     )
 
-<<<<<<< HEAD
-    commentsClient
-=======
     await commentsClient
->>>>>>> 3074527f
       .createConversation({
         documentId: params?.id,
         initialComment,
@@ -492,11 +477,6 @@
     state.matches('active.commenting'),
   )
 
-<<<<<<< HEAD
-  console.log('POSITION', {x, y})
-
-=======
->>>>>>> 3074527f
   useEffect(() => {
     if (selection) {
       service.send({type: 'TOOLBAR.SELECT', selection})
@@ -511,8 +491,6 @@
     }
   }, [isToolbarActive, toolbarSelection])
 
-<<<<<<< HEAD
-=======
   function sizeNode(d: Descendant): number {
     if (!d) return 0
     const children =
@@ -561,7 +539,6 @@
     return `https://mintter.com/p/${documentId}?v=${version}#${block.id}:${start}:${end}`
   }
 
->>>>>>> 3074527f
   return (
     <OutsideClick onClose={() => service.send('TOOLBAR.DISMISS')}>
       <Box
@@ -573,63 +550,6 @@
           zIndex: '$max',
         }}
       >
-<<<<<<< HEAD
-        <Box
-          css={{
-            zIndex: '$max',
-            boxShadow: '$menu',
-            padding: '$2',
-            backgroundColor: '$base-background-normal',
-            borderRadius: '2px',
-            transition: 'opacity 0.5s',
-            display: 'flex',
-            gap: '$2',
-            paddingHorizontal: '$2',
-            '& > *': {
-              display: 'inline-block',
-            },
-            '& > * + *': {
-              marginLeft: 2,
-            },
-          }}
-        >
-          <Button
-            variant="ghost"
-            size="0"
-            color="muted"
-            onClick={() => service.send('START.CONVERSATION')}
-          >
-            <Icon name="MessageBubble" size="2" />
-            <span>Add comment</span>
-          </Button>
-        </Box>
-        {isCommentActive ? (
-          <Box
-            as="form"
-            onSubmit={createConversation}
-            css={{
-              display: 'flex',
-              gap: '$3',
-              padding: '$3',
-              borderRadius: '$3',
-              background: '$base-background-normal',
-              flexDirection: 'column',
-              boxShadow: '$menu',
-            }}
-          >
-            <TextField
-              name="comment"
-              textarea
-              placeholder="initial comment here"
-              value={currentComment}
-              onChange={(e) => setCurrentComment(e.target.value)}
-            />
-            <Button variant="solid" color="muted" size="2">
-              submit
-            </Button>
-          </Box>
-        ) : null}
-=======
         {isCommentActive ? (
           <CommentForm
             onSubmit={handledErrors(createConversation)}
@@ -653,14 +573,11 @@
             }}
           />
         )}
->>>>>>> 3074527f
       </Box>
     </OutsideClick>
   )
 }
 
-<<<<<<< HEAD
-=======
 export function CommentForm({
   onSubmit,
   comment,
@@ -699,7 +616,6 @@
   )
 }
 
->>>>>>> 3074527f
 function invariant(value: unknown, message: string) {
   if (!value) {
     throw new Error(`Error: ${message}`)
