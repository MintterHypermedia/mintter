--- conflicted
+++ resolved
@@ -1,5 +1,3 @@
-<<<<<<< HEAD
-=======
 import {
   EditorHoveringToolbar,
   PublicationToolbar,
@@ -7,7 +5,6 @@
 import {flow} from '@app/stitches.config'
 import {classnames} from '@app/utils/classnames'
 import {error} from '@app/utils/logger'
->>>>>>> 3074527f
 import {
   EditorHoveringToolbar,
   PublicationToolbar,
@@ -43,11 +40,7 @@
 import {plugins as defaultPlugins} from './plugins'
 import './styles/editor.scss'
 import type {EditorPlugin} from './types'
-<<<<<<< HEAD
-import {findPath, setList, setType, toggleFormat} from './utils'
-=======
 import {setList, setType, toggleFormat} from './utils'
->>>>>>> 3074527f
 
 interface EditorProps {
   mode?: EditorMode
