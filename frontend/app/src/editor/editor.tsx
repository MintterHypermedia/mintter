--- conflicted
+++ resolved
@@ -21,10 +21,7 @@
   ul,
 } from '@mintter/shared'
 import {Event, listen} from '@tauri-apps/api/event'
-<<<<<<< HEAD
 import debounce from 'lodash.debounce'
-=======
->>>>>>> 3523d0fb
 import {PropsWithChildren, useEffect, useMemo, useState} from 'react'
 import {Descendant, Editor as EditorType, Transforms} from 'slate'
 import {Editable, ReactEditor, Slate} from 'slate-react'
@@ -283,14 +280,13 @@
   if (mode == EditorMode.Draft) {
     return (
       <div className={`${classnames('editor', mode)} ${flow()}`} id="editor">
-<<<<<<< HEAD
         <DragContext.Provider value={contextValues}>
           <Slate
             editor={editor}
             value={value as Array<Descendant>}
             onChange={onChange}
           >
-            <EditorHoveringToolbar />
+            <EditorHoveringToolbar mouseDown={mouseDown} />
             <Editable
               id="editor"
               data-testid="editor"
@@ -303,25 +299,6 @@
             {children}
           </Slate>
         </DragContext.Provider>
-=======
-        <Slate
-          editor={editor}
-          value={value as Array<Descendant>}
-          onChange={onChange}
-        >
-          <EditorHoveringToolbar mouseDown={mouseDown} />
-          <Editable
-            id="editor"
-            data-testid="editor"
-            renderElement={renderElement}
-            renderLeaf={renderLeaf}
-            decorate={decorate}
-            placeholder="Start typing here..."
-            {...eventHandlers}
-          />
-          {children}
-        </Slate>
->>>>>>> 3523d0fb
         {/* <pre>{JSON.stringify(editor.children, null, 2)}</pre> */}
       </div>
     )
