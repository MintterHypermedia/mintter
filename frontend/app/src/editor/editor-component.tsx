--- conflicted
+++ resolved
@@ -1,41 +1,25 @@
-<<<<<<< HEAD
-=======
 // @ts-nocheck
-import React from 'react';
-import { Slate, ReactEditor } from 'slate-react';
-import { css } from 'emotion';
->>>>>>> 0e379980
 import {
   // BalloonToolbar,
   EditablePlugins,
   RenderElement,
   SlateDocument,
-<<<<<<< HEAD
-  // ToolbarMark,
-  BalloonToolbar /* , setDefaults */,
-=======
   ToolbarElement,
   ToolbarMark,
->>>>>>> 0e379980
 } from '@udecode/slate-plugins';
-// import { css } from 'emotion';
 import React from 'react';
-import type { MenuStateReturn } from 'reakit/ts';
-import { Slate, ReactEditor } from 'slate-react';
+import type { MenuStateReturn, MenuStateReturn } from 'reakit/ts';
+import { Slate, ReactEditor, Slate, ReactEditor } from 'slate-react';
 
 import { Box } from '@mintter/ui/box';
+import { Button } from '@mintter/ui/button';
+import { Icon } from '@mintter/ui/icon';
 
-import { /* LinkPlugin, */ ToolbarLink } from './link-plugin';
+import { ELEMENT_PARAGRAPH } from './elements/defaults';
+import { ToolbarLink } from './link-plugin';
 import { LinkMenu } from './link-plugin/link-menu';
-<<<<<<< HEAD
-=======
-import type { MenuStateReturn } from 'reakit/ts';
-import { Button } from '@mintter/ui/button';
-import { BOLD_OPTIONS, MARK_BOLD } from './marks/bold';
-import { Icon } from '@mintter/ui/icon';
+import { MARK_BOLD } from './marks/bold';
 import { MARK_ITALIC } from './marks/italic';
-import { ELEMENT_PARAGRAPH } from './elements/defaults';
->>>>>>> 0e379980
 
 interface EditorComponentProps {
   editor: any;
