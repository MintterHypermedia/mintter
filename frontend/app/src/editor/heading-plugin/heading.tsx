--- conflicted
+++ resolved
@@ -6,18 +6,9 @@
 
 export default function Heading({
   children,
-  className = '',
   as = 'h2',
   ...props
 }: HeadingProps) {
   const Elm = as;
-<<<<<<< HEAD
-  return (
-    <Elm {...props} className={`text-heading ${className}`}>
-      {children}
-    </Elm>
-  );
-=======
   return <Elm {...props}>{children}</Elm>;
->>>>>>> 0e379980
 }