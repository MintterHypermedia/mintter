--- conflicted
+++ resolved
@@ -2,14 +2,8 @@
 import {EditorMode} from '@app/editor/plugin-utils'
 import {queryKeys} from '@app/hooks'
 import {useMouse} from '@app/mouse-context'
-<<<<<<< HEAD
-import type {Embed, Link as LinkType} from '@mintter/shared'
-import {embed, isLink, link, text} from '@mintter/shared'
-import {getIdsfromUrl} from '@app/utils/get-ids-from-url'
-=======
 import {Embed, getIdsfromUrl, Link as LinkType} from '@mintter/shared'
 import {embed, isLink, link, text} from '@mintter/shared'
->>>>>>> 3074527f
 import {isMintterLink} from '@app/utils/is-mintter-link'
 import {Box} from '@components/box'
 import {Button} from '@components/button'
