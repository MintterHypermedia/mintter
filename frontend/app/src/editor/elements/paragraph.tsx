--- conflicted
+++ resolved
@@ -1,7 +1,4 @@
-<<<<<<< HEAD
-=======
 import type { FC } from 'react';
->>>>>>> cb99ae49
 import type {
   ParagraphKeyOption,
   ParagraphPluginOptionsValues,
