--- conflicted
+++ resolved
@@ -264,17 +264,10 @@
           if (event.data.children?.length) {
             // TODO: use the parent list type from the document object instead
             newValue.content = [blockNodeToSlate(event.data.children, 'group')]
-<<<<<<< HEAD
             // console.log(
             //   '🚀 ~ file: draft-machine.ts:255 ~ assignLocalDraft:assign ~ newValue.content:',
             //   newValue.content,
             // )
-=======
-            console.log(
-              '🚀 ~ file: draft-machine.ts:255 ~ assignLocalDraft:assign ~ newValue.content:',
-              newValue.content,
-            )
->>>>>>> c8f05e57
           } else {
             newValue.content = defaultContent
             let entryNode = defaultContent[0].children[0]
