import {invoke} from '@tauri-apps/api'
import {listen, UnlistenFn} from '@tauri-apps/api/event'
import {assign, createMachine} from 'xstate'

type VisibleBlock = [blockId: string, ref: HTMLElement]
type Bound = [id: string, rect: DOMRect]

type MouseEvent =
  | {type: 'BLOCK.ADD'; blockId: string; entry: HTMLElement}
  | {type: 'BLOCK.REMOVE'; blockId: string}
  | {type: 'BLOCK.OBSERVE'; entry: HTMLElement}
  | {type: 'DISABLE.WINDOW.BLUR'}
  | {type: 'DISABLE.WINDOW.RESIZE'}
  | {type: 'MOUSE.MOVE'; position: number; positionX: number}
  | {type: 'DISABLE.CHANGE'}
  | {type: 'DISABLE.BLOCKTOOLS.OPEN'}
  | {type: 'DISABLE.BLOCKTOOLS.CLOSE'}
  | {type: 'DISABLE.SCROLL'}
  | {type: 'INIT.OBSERVER'; observer: IntersectionObserver}
  | {type: 'HIGHLIGHT.ENTER'; ref: string}
  | {type: 'HIGHLIGHT.LEAVE'}
  | {type: 'HIGHLIGHT.FROM.WINDOWS'; ref: string}
  | {type: 'DISABLE.DRAG.START'}
  | {type: 'DISABLE.DRAG.END'}

type MouseContext = {
  visibleBounds: Array<Bound>
  observer?: IntersectionObserver
  visibleBlocks: Array<VisibleBlock>
  currentBound?: Bound
  highlightRef: string
}

<<<<<<< HEAD
export var mouseMachine = createMachine(
  {
    predictableActionArguments: true,
    context: {visibleBounds: [], visibleBlocks: [], highlightRef: ''},
    tsTypes: {} as import('./mouse-machine.typegen').Typegen0,
    schema: {context: {} as MouseContext, events: {} as MouseEvent},
    invoke: [
      {
        src: 'boundsListener',
        id: 'boundsListener',
      },
      {
        src: 'windowListener',
        id: 'windowListener',
      },
      {
        src: 'windowBlurService',
        id: 'windowBlurService',
      },
      {
        src: 'windowResizeService',
        id: 'windowResizeService',
      },
    ],
    id: 'mouse-machine',
    description:
      '## services\n- **boundsListener**: this will create the intersection observer to get all the bounds from the visible blocks',
    initial: 'active',
    states: {
      active: {
        entry: ['getBlockBounds', 'assignCurrentBound'],
        description:
          'actions:\n- **getBlockBounds**: this will calculate the current position of all the visible blocks in the viewport\n- **assignBlockRef**: stores the current hovered block in context',
        initial: 'ready',
        states: {
          stopped: {
            on: {
              'DISABLE.BLOCKTOOLS.CLOSE': {
                actions: ['getBlockBounds', 'assignCurrentBound'],
                target: 'ready',
=======
export var mouseMachine =
  /** @xstate-layout N4IgpgJg5mDOIC5QFsD2BXWYC0yCGAxgBYCWAdmAMQCSActQCoB0A8gEIDKAogEoBqvANoAGALqJQAB1SwSAFxKoyEkAA9EAdgBsAViYAWAJwAmABxaTZ0xoDMhgDQgAnogCMxgL4fHaTDnzE5FRsADIsAMIA0kwAggAicSLiSCDSsgpKKuoI2noaOjZmhcLC+uZaji4IrsKmTMbGOsb6Zoam+sI6rlpePhhYuISkFJShEdE8XACyLAJJKmnyisop2fl6WkaurhoajWXGlYiFGgauHcauNja7BcIavSC+AwHDwWFRrJy8c2ILMktMqtNDpDExXIYOvp3I0GkdqpC6hDhJs9ucdF0dI9nv4hkFKHFqBwYqEuEwAOp0OIsclMUIAVR48xSiwyK1A2Ws8I0hhsTBsOlqdlMKMMWlM2P6uMCI0JxNJFKpNKYkw41AAWlxmVIAWysoguc4DZCmKYbLpaoYxZcNPpJX5BjKqAAJagAcWdIXdzuYXFoDCEfxZuuW+pyBSYOgswhspjMWiuwkORoQxlKBkFZR0PPFNRs9peeJGro9Xo9zBCXBiv2SOvSoeB4f0TAsBX0WnNtuMDhTaf0zehOlMhmE227UYe3ieUsdb0oJc93uYADEeCwporaNTyRxtakQ0COYgtAmmFatBpTFcas0NPDLhf+TyWlGCsPDFipzjZ0EmIQFAAbmATCwHIqCSJIkAEkSJKVnSHyRAwLAsCEHBMOEYTcHurINkeCBNKcbQfiO3RWjy8I7B29TGBo2zdLYWi1BKX4zq8v7-iQQEgWBEFQXKsFknEPAxG6TB+okQZ1oC7JqMe6YFI0oJJhiXQ2BRBRgmY-axiK1j6HsBbSm8f4EIBwEAE5gHgEBOJQMz0twTAzDW-z1oesnVIU6m1AYhjdDoRi2HGmyGT+FAmWZTCWdZtn2Y5zlaq4tb7m5MnZK4V6RhlDSmKYTTdvoakpuidQlGm5g2Ns5iTn0DpseFHFcdFNnQfKcHhM6MS0G6WqSSl0lhm0wiRgmzTNO4+U9lU5xmpGNE0TYHTXAZLF1UWwGNRZVktfxCocOEa4hCE2EHmliBDSN7gtNCsLdhRsbGEwpTdKUlw3cY+arYWToRZxW0xa1AnweMSEoWhLAAAp+idqVhgRZ7DkppGGORxUno9t4o4VRgWKF9UbaZf1Rdttm7XBQkiUwHAMDEPAMDDA2NvDRFIxYKNTW4tGPbY+SFaO3RGHaX1Gb+5CbXZLAOWSCUM3qjYoxRKJaJGux2LGAVlLRXhTmQqAQHAKjfvjrmM3h5rwmUw12Jsr21GzePrb9QEm3LeHtBREJghpeVDjYQptA7P2bdx4GQRALu4R5ZqPe21jaLa0JdhRl7K4nfaJi0tiB8ZwfNVUUmux580ttmAWMQU5qBRRJ7DVzVr6aCgodtnotkJtEfuelNyuJGgrR0OjRJorfuRtH1tiijzFeEAA */
  createMachine(
    {
      predictableActionArguments: true,
      context: {visibleBounds: [], visibleBlocks: [], highlightRef: ''},
      tsTypes: {} as import('./mouse-machine.typegen').Typegen0,
      schema: {context: {} as MouseContext, events: {} as MouseEvent},
      invoke: [
        {
          src: 'boundsListener',
          id: 'boundsListener',
        },
        {
          src: 'windowListener',
          id: 'windowListener',
        },
        {
          src: 'windowBlurService',
          id: 'windowBlurService',
        },
        {
          src: 'windowResizeService',
          id: 'windowResizeService',
        },
      ],
      id: 'mouse-machine',
      description:
        '## services\n- **boundsListener**: this will create the intersection observer to get all the bounds from the visible blocks',
      initial: 'active',
      states: {
        active: {
          entry: ['getBlockBounds', 'assignCurrentBound'],
          description:
            'actions:\n- **getBlockBounds**: this will calculate the current position of all the visible blocks in the viewport\n- **assignBlockRef**: stores the current hovered block in context',
          initial: 'ready',
          states: {
            stopped: {
              on: {
                'DISABLE.BLOCKTOOLS.CLOSE': {
                  actions: ['getBlockBounds', 'assignCurrentBound'],
                  target: 'ready',
                },
                'DISABLE.DRAG.END': {
                  actions: ['getBlockBounds', 'assignCurrentBound'],
                  target: 'ready',
                },
>>>>>>> 3074527f
              },
              'DISABLE.DRAG.END': {
                actions: ['getBlockBounds', 'assignCurrentBound'],
                target: 'ready',
              },
            },
<<<<<<< HEAD
          },
          ready: {
            on: {
              'MOUSE.MOVE': [
                {
                  actions: ['assignCurrentBound'],
=======
            ready: {
              // entry: (C, E) => console.log('IM IN THE READY STATE', C, E),
              on: {
                'MOUSE.MOVE': [
                  {
                    actions: ['assignCurrentBound', 'getMousePosition'],
                    description:
                      'will capture the mouse movement on the pag emain component and store in in context',
                    cond: 'hoverNewBlockId',
                  },
                  {},
                ],
                'DISABLE.CHANGE': {
>>>>>>> 3074527f
                  description:
                    "should be triggered everytime there's a change in the editor (editor's onChange event)",
                  target: '#mouse-machine.inactive',
                },
                'DISABLE.SCROLL': {
                  description:
                    'when the user scrolls the page, we should disable the calculations',
                  target: '#mouse-machine.inactive',
                },
                'DISABLE.BLOCKTOOLS.OPEN': {
                  target: 'stopped',
                },
                'DISABLE.DRAG.START': {
                  target: 'stopped',
                },
              },
              'DISABLE.DRAG.START': {
                target: 'stopped',
              },
            },
          },
        },
        inactive: {
          entry: ['clearCurrentBound', 'clearBlockBounds'],
          on: {
            'MOUSE.MOVE': {
              target: 'active',
            },
          },
        },
      },
<<<<<<< HEAD
    },
    on: {
      'INIT.OBSERVER': {
        actions: 'assignObserver',
      },

      'BLOCK.ADD': {
        actions: 'addVisibleBlock',
      },

      'BLOCK.REMOVE': {
        actions: 'removeVisibleBlock',
      },

      'BLOCK.OBSERVE': {
        actions: 'blockObserve',
      },

      'DISABLE.WINDOW.BLUR': {
        description:
          'when the window gets inactive, the machine should get inactive too',
        target: '.inactive',
      },

      'DISABLE.WINDOW.RESIZE': {
        description:
          'when the window gets inactive, the machine should get inactive too',
        target: '.inactive',
      },

      'HIGHLIGHT.ENTER': {
        actions: ['assignHighlightRef', 'emitAll'],
      },

      'HIGHLIGHT.LEAVE': {
        actions: ['clearHighlightRef', 'emitAll'],
      },

      'HIGHLIGHT.FROM.WINDOWS': {
        actions: ['assignHighlightRef'],
        description:
          'this event is triggered from the tauri window listener to update the ref hovered in all windows. (apply new style on page main component)',
      },
    },
  },
  {
    actions: {
      emitAll: (_, event) => {
        invoke('emit_all', {
          event: 'hover_ref',
          payload: event.type == 'HIGHLIGHT.ENTER' ? event.ref : undefined,
        })
      },
      assignHighlightRef: assign({
        highlightRef: (_, event) => event.ref,
      }),
      clearHighlightRef: assign({
        // eslint-disable-next-line
        highlightRef: (c) => '',
      }),
      clearBlockBounds: assign({
        // eslint-disable-next-line
        visibleBounds: (c) => [],
      }),
      clearCurrentBound: assign({
        // eslint-disable-next-line
        visibleBounds: (c) => [],
      }),
      getBlockBounds: assign({
        visibleBounds: (context) => {
          let newBounds = new Map()
          context.visibleBlocks.forEach(([key, entry]) => {
            newBounds.set(key, entry.getBoundingClientRect())
          })
=======
      on: {
        'INIT.OBSERVER': {
          actions: 'assignObserver',
        },
>>>>>>> 3074527f

        'BLOCK.ADD': {
          actions: 'addVisibleBlock',
        },
<<<<<<< HEAD
      }),
      assignObserver: assign({
        observer: (_, event) => {
          return event.observer
        },
      }),
      assignCurrentBound: assign((context, event) => {
        let currentBound = context.visibleBounds.find(([, rect]) =>
          event.type == 'MOUSE.MOVE'
            ? event.position >= rect.top && event.position <= rect.bottom
            : false,
        )
=======
>>>>>>> 3074527f

        'BLOCK.REMOVE': {
          actions: 'removeVisibleBlock',
        },

        'BLOCK.OBSERVE': {
          actions: 'blockObserve',
        },

        'DISABLE.WINDOW.BLUR': {
          description:
            'when the window gets inactive, the machine should get inactive too',
          target: '.inactive',
        },

        'DISABLE.WINDOW.RESIZE': {
          description:
            'when the window gets inactive, the machine should get inactive too',
          target: '.inactive',
        },

        'HIGHLIGHT.ENTER': {
          actions: ['assignHighlightRef', 'emitAll'],
        },

        'HIGHLIGHT.LEAVE': {
          actions: ['clearHighlightRef', 'emitAll'],
        },

        'HIGHLIGHT.FROM.WINDOWS': {
          actions: ['assignHighlightRef'],
          description:
            'this event is triggered from the tauri window listener to update the ref hovered in all windows. (apply new style on page main component)',
        },
      },
    },
    {
      actions: {
        emitAll: (_, event) => {
          invoke('emit_all', {
            event: 'hover_ref',
            payload: event.type == 'HIGHLIGHT.ENTER' ? event.ref : undefined,
          })
        },
        assignHighlightRef: assign({
          highlightRef: (_, event) => event.ref,
        }),
        clearHighlightRef: assign({
          // eslint-disable-next-line
          highlightRef: (c) => '',
        }),
        clearBlockBounds: assign({
          // eslint-disable-next-line
          visibleBounds: (c) => [],
        }),
        clearCurrentBound: assign({
          // eslint-disable-next-line
          visibleBounds: (c) => [],
        }),
        getBlockBounds: assign({
          visibleBounds: (context) => {
            let newBounds = new Map()
            context.visibleBlocks.forEach(([key, entry]) => {
              newBounds.set(key, entry.getBoundingClientRect())
            })

            return [...newBounds]
          },
        }),
        assignObserver: assign({
          observer: (_, event) => {
            return event.observer
          },
        }),
        assignCurrentBound: assign((context, event) => {
          let currentBound = context.visibleBounds.find(([, rect]) =>
            event.type == 'MOUSE.MOVE'
              ? event.position >= rect.top && event.position <= rect.bottom
              : false,
          )

          return {
            currentBound,
            // highlightRef: currentBound ? currentBound[1].dataset.highlight : '',
          }
        }),
        blockObserve: (context, event) => {
          context.observer?.observe(event.entry)
        },
        addVisibleBlock: assign({
          visibleBlocks: (context, event) => {
            let tMap = new Map(context.visibleBlocks)
            tMap.set(event.blockId, event.entry)
            return [...tMap]
          },
        }),
        removeVisibleBlock: assign({
          visibleBlocks: (context, event) => {
            let tMap = new Map(context.visibleBlocks)
            tMap.delete(event.blockId)
            return [...tMap]
          },
        }),
      },
      guards: {
        hoverNewBlockId: () => {
          // if (!c.currentBound?.[1]) return true
          // let {top, height} = c.currentBound[1]
          // return e.position < top && e.position > top + height
          return true
        },
      },
      services: {
        windowBlurService: () => (sendBack) => {
          window.addEventListener('blur', onBlur)

          return function detachWindowBlurService() {
            window.removeEventListener('blur', onBlur)
          }

          function onBlur() {
            sendBack('DISABLE.WINDOW.BLUR')
          }
        },
        windowListener: () => (sendBack) => {
          var unlisten: undefined | UnlistenFn

          bootListener()

          async function bootListener() {
            unlisten = await listen<string>('hover_ref', (event) => {
              // let ref = event.payload ?? undefined
              // let currentRef = document.body.dataset.hoverRef
              // if (ref != currentRef) {
              //   sendBack({type: 'FROM.WINDOWS', ref})
              // }
              sendBack({type: 'HIGHLIGHT.FROM.WINDOWS', ref: event.payload})
            })
          }

          return () => {
            unlisten?.()
          }
        },
        boundsListener: () => (sendBack) => {
          let options = {
            threshold: [0.33, 0.66],
          }
          let observer = new IntersectionObserver(callback, options)
          sendBack({type: 'INIT.OBSERVER', observer})

          // =============

          function callback(entries: Array<IntersectionObserverEntry>) {
            for (const entry of entries) {
              let {parentBlock} = (entry.target as HTMLElement).dataset
              if (parentBlock) {
                if (entry.isIntersecting) {
                  // console.log('INTERSECTING!', entry.target.dataset)
                  sendBack({
                    type: 'BLOCK.ADD',
                    blockId: parentBlock,
                    entry: entry.target as HTMLElement,
                  })
                } else {
                  // console.log('NOT INTERSECTING!', entry.target.dataset)
                  sendBack({
                    type: 'BLOCK.REMOVE',
                    blockId: parentBlock,
                  })
                }
              }
            }
          }

<<<<<<< HEAD
        return () => {
          observer.disconnect()
        }
      },
      windowResizeService: () => (sendBack) => {
        window.addEventListener('PANEL.RESIZE', handler)

        return () => {
          window.removeEventListener('PANEL.RESIZE', handler)
        }
=======
          return () => {
            observer.disconnect()
          }
        },
        windowResizeService: () => (sendBack) => {
          window.addEventListener('PANEL.RESIZE', handler)

          return () => {
            window.removeEventListener('PANEL.RESIZE', handler)
          }
>>>>>>> 3074527f

          function handler() {
            sendBack('DISABLE.WINDOW.RESIZE')
          }
        },
      },
    },
  )<|MERGE_RESOLUTION|>--- conflicted
+++ resolved
@@ -11,7 +11,7 @@
   | {type: 'BLOCK.OBSERVE'; entry: HTMLElement}
   | {type: 'DISABLE.WINDOW.BLUR'}
   | {type: 'DISABLE.WINDOW.RESIZE'}
-  | {type: 'MOUSE.MOVE'; position: number; positionX: number}
+  | {type: 'MOUSE.MOVE'; position: number}
   | {type: 'DISABLE.CHANGE'}
   | {type: 'DISABLE.BLOCKTOOLS.OPEN'}
   | {type: 'DISABLE.BLOCKTOOLS.CLOSE'}
@@ -31,51 +31,7 @@
   highlightRef: string
 }
 
-<<<<<<< HEAD
 export var mouseMachine = createMachine(
-  {
-    predictableActionArguments: true,
-    context: {visibleBounds: [], visibleBlocks: [], highlightRef: ''},
-    tsTypes: {} as import('./mouse-machine.typegen').Typegen0,
-    schema: {context: {} as MouseContext, events: {} as MouseEvent},
-    invoke: [
-      {
-        src: 'boundsListener',
-        id: 'boundsListener',
-      },
-      {
-        src: 'windowListener',
-        id: 'windowListener',
-      },
-      {
-        src: 'windowBlurService',
-        id: 'windowBlurService',
-      },
-      {
-        src: 'windowResizeService',
-        id: 'windowResizeService',
-      },
-    ],
-    id: 'mouse-machine',
-    description:
-      '## services\n- **boundsListener**: this will create the intersection observer to get all the bounds from the visible blocks',
-    initial: 'active',
-    states: {
-      active: {
-        entry: ['getBlockBounds', 'assignCurrentBound'],
-        description:
-          'actions:\n- **getBlockBounds**: this will calculate the current position of all the visible blocks in the viewport\n- **assignBlockRef**: stores the current hovered block in context',
-        initial: 'ready',
-        states: {
-          stopped: {
-            on: {
-              'DISABLE.BLOCKTOOLS.CLOSE': {
-                actions: ['getBlockBounds', 'assignCurrentBound'],
-                target: 'ready',
-=======
-export var mouseMachine =
-  /** @xstate-layout N4IgpgJg5mDOIC5QFsD2BXWYC0yCGAxgBYCWAdmAMQCSActQCoB0A8gEIDKAogEoBqvANoAGALqJQAB1SwSAFxKoyEkAA9EAdgBsAViYAWAJwAmABxaTZ0xoDMhgDQgAnogCMxgL4fHaTDnzE5FRsADIsAMIA0kwAggAicSLiSCDSsgpKKuoI2noaOjZmhcLC+uZaji4IrsKmTMbGOsb6Zoam+sI6rlpePhhYuISkFJShEdE8XACyLAJJKmnyisop2fl6WkaurhoajWXGlYiFGgauHcauNja7BcIavSC+AwHDwWFRrJy8c2ILMktMqtNDpDExXIYOvp3I0GkdqpC6hDhJs9ucdF0dI9nv4hkFKHFqBwYqEuEwAOp0OIsclMUIAVR48xSiwyK1A2Ws8I0hhsTBsOlqdlMKMMWlM2P6uMCI0JxNJFKpNKYkw41AAWlxmVIAWysoguc4DZCmKYbLpaoYxZcNPpJX5BjKqAAJagAcWdIXdzuYXFoDCEfxZuuW+pyBSYOgswhspjMWiuwkORoQxlKBkFZR0PPFNRs9peeJGro9Xo9zBCXBiv2SOvSoeB4f0TAsBX0WnNtuMDhTaf0zehOlMhmE227UYe3ieUsdb0oJc93uYADEeCwporaNTyRxtakQ0COYgtAmmFatBpTFcas0NPDLhf+TyWlGCsPDFipzjZ0EmIQFAAbmATCwHIqCSJIkAEkSJKVnSHyRAwLAsCEHBMOEYTcHurINkeCBNKcbQfiO3RWjy8I7B29TGBo2zdLYWi1BKX4zq8v7-iQQEgWBEFQXKsFknEPAxG6TB+okQZ1oC7JqMe6YFI0oJJhiXQ2BRBRgmY-axiK1j6HsBbSm8f4EIBwEAE5gHgEBOJQMz0twTAzDW-z1oesnVIU6m1AYhjdDoRi2HGmyGT+FAmWZTCWdZtn2Y5zlaq4tb7m5MnZK4V6RhlDSmKYTTdvoakpuidQlGm5g2Ns5iTn0DpseFHFcdFNnQfKcHhM6MS0G6WqSSl0lhm0wiRgmzTNO4+U9lU5xmpGNE0TYHTXAZLF1UWwGNRZVktfxCocOEa4hCE2EHmliBDSN7gtNCsLdhRsbGEwpTdKUlw3cY+arYWToRZxW0xa1AnweMSEoWhLAAAp+idqVhgRZ7DkppGGORxUno9t4o4VRgWKF9UbaZf1Rdttm7XBQkiUwHAMDEPAMDDA2NvDRFIxYKNTW4tGPbY+SFaO3RGHaX1Gb+5CbXZLAOWSCUM3qjYoxRKJaJGux2LGAVlLRXhTmQqAQHAKjfvjrmM3h5rwmUw12Jsr21GzePrb9QEm3LeHtBREJghpeVDjYQptA7P2bdx4GQRALu4R5ZqPe21jaLa0JdhRl7K4nfaJi0tiB8ZwfNVUUmux580ttmAWMQU5qBRRJ7DVzVr6aCgodtnotkJtEfuelNyuJGgrR0OjRJorfuRtH1tiijzFeEAA */
-  createMachine(
     {
       predictableActionArguments: true,
       context: {visibleBounds: [], visibleBlocks: [], highlightRef: ''},
@@ -120,27 +76,13 @@
                   actions: ['getBlockBounds', 'assignCurrentBound'],
                   target: 'ready',
                 },
->>>>>>> 3074527f
-              },
-              'DISABLE.DRAG.END': {
-                actions: ['getBlockBounds', 'assignCurrentBound'],
-                target: 'ready',
               },
             },
-<<<<<<< HEAD
-          },
-          ready: {
-            on: {
-              'MOUSE.MOVE': [
-                {
-                  actions: ['assignCurrentBound'],
-=======
             ready: {
-              // entry: (C, E) => console.log('IM IN THE READY STATE', C, E),
               on: {
                 'MOUSE.MOVE': [
                   {
-                    actions: ['assignCurrentBound', 'getMousePosition'],
+                    actions: ['assignCurrentBound'],
                     description:
                       'will capture the mouse movement on the pag emain component and store in in context',
                     cond: 'hoverNewBlockId',
@@ -148,7 +90,6 @@
                   {},
                 ],
                 'DISABLE.CHANGE': {
->>>>>>> 3074527f
                   description:
                     "should be triggered everytime there's a change in the editor (editor's onChange event)",
                   target: '#mouse-machine.inactive',
@@ -164,9 +105,6 @@
                 'DISABLE.DRAG.START': {
                   target: 'stopped',
                 },
-              },
-              'DISABLE.DRAG.START': {
-                target: 'stopped',
               },
             },
           },
@@ -180,106 +118,14 @@
           },
         },
       },
-<<<<<<< HEAD
-    },
-    on: {
-      'INIT.OBSERVER': {
-        actions: 'assignObserver',
-      },
-
-      'BLOCK.ADD': {
-        actions: 'addVisibleBlock',
-      },
-
-      'BLOCK.REMOVE': {
-        actions: 'removeVisibleBlock',
-      },
-
-      'BLOCK.OBSERVE': {
-        actions: 'blockObserve',
-      },
-
-      'DISABLE.WINDOW.BLUR': {
-        description:
-          'when the window gets inactive, the machine should get inactive too',
-        target: '.inactive',
-      },
-
-      'DISABLE.WINDOW.RESIZE': {
-        description:
-          'when the window gets inactive, the machine should get inactive too',
-        target: '.inactive',
-      },
-
-      'HIGHLIGHT.ENTER': {
-        actions: ['assignHighlightRef', 'emitAll'],
-      },
-
-      'HIGHLIGHT.LEAVE': {
-        actions: ['clearHighlightRef', 'emitAll'],
-      },
-
-      'HIGHLIGHT.FROM.WINDOWS': {
-        actions: ['assignHighlightRef'],
-        description:
-          'this event is triggered from the tauri window listener to update the ref hovered in all windows. (apply new style on page main component)',
-      },
-    },
-  },
-  {
-    actions: {
-      emitAll: (_, event) => {
-        invoke('emit_all', {
-          event: 'hover_ref',
-          payload: event.type == 'HIGHLIGHT.ENTER' ? event.ref : undefined,
-        })
-      },
-      assignHighlightRef: assign({
-        highlightRef: (_, event) => event.ref,
-      }),
-      clearHighlightRef: assign({
-        // eslint-disable-next-line
-        highlightRef: (c) => '',
-      }),
-      clearBlockBounds: assign({
-        // eslint-disable-next-line
-        visibleBounds: (c) => [],
-      }),
-      clearCurrentBound: assign({
-        // eslint-disable-next-line
-        visibleBounds: (c) => [],
-      }),
-      getBlockBounds: assign({
-        visibleBounds: (context) => {
-          let newBounds = new Map()
-          context.visibleBlocks.forEach(([key, entry]) => {
-            newBounds.set(key, entry.getBoundingClientRect())
-          })
-=======
       on: {
         'INIT.OBSERVER': {
           actions: 'assignObserver',
         },
->>>>>>> 3074527f
 
         'BLOCK.ADD': {
           actions: 'addVisibleBlock',
         },
-<<<<<<< HEAD
-      }),
-      assignObserver: assign({
-        observer: (_, event) => {
-          return event.observer
-        },
-      }),
-      assignCurrentBound: assign((context, event) => {
-        let currentBound = context.visibleBounds.find(([, rect]) =>
-          event.type == 'MOUSE.MOVE'
-            ? event.position >= rect.top && event.position <= rect.bottom
-            : false,
-        )
-=======
->>>>>>> 3074527f
 
         'BLOCK.REMOVE': {
           actions: 'removeVisibleBlock',
@@ -430,8 +276,6 @@
           }
           let observer = new IntersectionObserver(callback, options)
           sendBack({type: 'INIT.OBSERVER', observer})
-
-          // =============
 
           function callback(entries: Array<IntersectionObserverEntry>) {
             for (const entry of entries) {
@@ -455,18 +299,6 @@
             }
           }
 
-<<<<<<< HEAD
-        return () => {
-          observer.disconnect()
-        }
-      },
-      windowResizeService: () => (sendBack) => {
-        window.addEventListener('PANEL.RESIZE', handler)
-
-        return () => {
-          window.removeEventListener('PANEL.RESIZE', handler)
-        }
-=======
           return () => {
             observer.disconnect()
           }
@@ -477,7 +309,6 @@
           return () => {
             window.removeEventListener('PANEL.RESIZE', handler)
           }
->>>>>>> 3074527f
 
           function handler() {
             sendBack('DISABLE.WINDOW.RESIZE')
