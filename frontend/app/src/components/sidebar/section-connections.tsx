import {Account, connect, ConnectionStatus, getPeerInfo} from '@mintter/client'
import {Box} from '@mintter/ui/box'
import {Button} from '@mintter/ui/button'
import {Prompt} from '@mintter/ui/dialog'
import {keyframes, styled} from '@mintter/ui/stitches.config'
import {Text} from '@mintter/ui/text'
import {TextField} from '@mintter/ui/text-field'
import * as HoverCard from '@radix-ui/react-hover-card'
import {FormEvent, useState} from 'react'
import {ErrorBoundary} from 'react-error-boundary'
import toast from 'react-hot-toast'
import {useQuery} from 'react-query'
import {useAccountInfo} from '../../auth-context'
import {useListAccounts} from '../../hooks'
import {Section} from './section'
import {SectionError} from './section-error'
import {StyledSectionItem} from './section-item'

export function ConnectionsSection() {
  const {status, data = [], error} = useListAccounts()
  const info = useAccountInfo()

  let title = `Connections (${data.length})`

<<<<<<< HEAD
=======
  // console.log('connection section: ', {data, info})

>>>>>>> e7ee7149
  if (status == 'error') {
    console.error('Connections error: ', error)
    return <Text>ERROR</Text>
  }

  return (
    <Section title={title}>
      {!!data.length ? (
        <ErrorBoundary
          FallbackComponent={SectionError}
          onReset={() => {
            window.location.reload()
          }}
        >
          {data.map((c: Account) => (
            <AccountItem key={c.id} account={c} />
          ))}
        </ErrorBoundary>
      ) : null}
      <ConnectionsPrompt />
    </Section>
  )
}

function ConnectionsPrompt() {
  const [peer, setPeer] = useState('')

  async function handleConnect() {
    if (peer) {
      try {
        // const connAttempt = await connect(peer.split(','))
        await toast.promise(connect(peer.split(',')), {
          loading: 'Connecting to peer...',
          success: 'Connection Succeeded!',
          error: 'Connection Error',
        })
        setPeer('')
      } catch (err: unknown) {
        console.error(err.message)
      }
    }
  }

  return (
    <Prompt.Root>
      <Prompt.Trigger variant="ghost" color="primary" size="1" css={{textAlign: 'left'}}>
        + add connection
      </Prompt.Trigger>
      <Prompt.Content>
        <Prompt.Title>Connect to Peer</Prompt.Title>
        <Prompt.Description>Enter a peer address to connect</Prompt.Description>
        <TextField
          value={peer}
          onChange={(event: FormEvent<HTMLInputElement>) => setPeer(event.currentTarget.value)}
          textarea
          rows={3}
          css={{
            minHeight: 150,
            maxHeight: 150,
            overflow: 'scroll',
          }}
        />
        <Prompt.Actions>
          <Prompt.Close asChild>
            <Button size="2" onClick={handleConnect} disabled={!peer}>
              Connect
            </Button>
          </Prompt.Close>
        </Prompt.Actions>
      </Prompt.Content>
    </Prompt.Root>
  )
}
const slideUpAndFade = keyframes({
  '0%': {opacity: 0, transform: 'translateY(2px)'},
  '100%': {opacity: 1, transform: 'translateY(0)'},
})

const slideRightAndFade = keyframes({
  '0%': {opacity: 0, transform: 'translateX(-2px)'},
  '100%': {opacity: 1, transform: 'translateX(0)'},
})

const slideDownAndFade = keyframes({
  '0%': {opacity: 0, transform: 'translateY(-2px)'},
  '100%': {opacity: 1, transform: 'translateY(0)'},
})

const slideLeftAndFade = keyframes({
  '0%': {opacity: 0, transform: 'translateX(2px)'},
  '100%': {opacity: 1, transform: 'translateX(0)'},
})

const HoverCardContentStyled = styled(HoverCard.Content, {
  minWidth: 130,
  maxWidth: 520,
  backgroundColor: 'white',
  borderRadius: 6,
  padding: '$4',
  boxShadow: 'hsl(206 22% 7% / 35%) 0px 10px 38px -10px, hsl(206 22% 7% / 20%) 0px 10px 20px -15px',
  '@media (prefers-reduced-motion: no-preference)': {
    animationDuration: '400ms',
    animationTimingFunction: 'cubic-bezier(0.16, 1, 0.3, 1)',
    willChange: 'transform, opacity',
    '&[data-state="open"]': {
      '&[data-side="top"]': {animationName: slideDownAndFade},
      '&[data-side="right"]': {animationName: slideLeftAndFade},
      '&[data-side="bottom"]': {animationName: slideUpAndFade},
      '&[data-side="left"]': {animationName: slideRightAndFade},
    },
  },
})

export type AccountItemProps = {
  account: Account
}

function AccountItem({account}: AccountItemProps) {
  const {data} = useQuery(
    ['ConnectionStatus', account.devices],
    () => {
      let devices = Object.values(account.devices)
      if (devices.length > 0) {
        console.log('devices', devices)

        return getPeerInfo(devices[0])
      }
    },
    {
      refetchInterval: 1000,
    },
  )

  return (
    <HoverCard.Root>
      <HoverCard.Trigger asChild>
        <StyledSectionItem color="default">
          {data && (
            <Box
              css={{
                width: 12,
                height: 12,
                borderRadius: '$round',
                flex: 'none',
                backgroundColor:
                  data.connectionStatus == ConnectionStatus.CONNECTED
                    ? '$success-default'
                    : data.connectionStatus == ConnectionStatus.NOT_CONNECTED
                    ? '$danger-default'
                    : '$background-default',
              }}
            />
          )}

          <Text size="2" data-testid="connection-alias">{`${account.profile?.alias} (${account.id.slice(-8)})`}</Text>
        </StyledSectionItem>
      </HoverCard.Trigger>
      <HoverCardContentStyled align="start" portalled>
        <Box css={{width: 32, height: 32, backgroundColor: '$background-neutral', borderRadius: '$round'}} />
        <Box css={{display: 'flex', flexDirection: 'column', gap: '$2'}}>
          <Text fontWeight="bold">{account.profile?.alias}</Text>
          <Text
            color="muted"
            css={{
              whiteSpace: 'nowrap',
              textOverflow: 'ellipsis',
              overflow: 'hidden',
            }}
          >
            {account.profile?.bio}
          </Text>
          <Text size="1">{account.profile?.email}</Text>
          <Text size="1" fontWeight="bold">
            (
            {data?.connectionStatus == ConnectionStatus.CONNECTED
              ? 'connected'
              : data?.connectionStatus == ConnectionStatus.NOT_CONNECTED
              ? 'not_connected'
              : data?.connectionStatus == ConnectionStatus.CANNOT_CONNECT
              ? 'cannot_connect'
              : data?.connectionStatus == ConnectionStatus.UNRECOGNIZED
              ? 'unrecognized'
              : data?.connectionStatus == ConnectionStatus.CAN_CONNECT
              ? 'can_connect'
              : 'no connection data'}
            )
          </Text>
          <Text
            size="1"
            css={{
              whiteSpace: 'nowrap',
              textOverflow: 'ellipsis',
              overflow: 'hidden',
            }}
          >
            <b>Acc. ID:</b> {account.id}
          </Text>
          <Text
            size="1"
            css={{
              whiteSpace: 'nowrap',
              textOverflow: 'ellipsis',
              overflow: 'hidden',
            }}
          >
            <b>device ID:</b> {Object.keys(account.devices)[0]}
          </Text>
        </Box>
      </HoverCardContentStyled>
    </HoverCard.Root>
  )
}<|MERGE_RESOLUTION|>--- conflicted
+++ resolved
@@ -22,11 +22,6 @@
 
   let title = `Connections (${data.length})`
 
-<<<<<<< HEAD
-=======
-  // console.log('connection section: ', {data, info})
-
->>>>>>> e7ee7149
   if (status == 'error') {
     console.error('Connections error: ', error)
     return <Text>ERROR</Text>
