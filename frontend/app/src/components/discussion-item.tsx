import { mainService as defaultMainService } from '@app/app-providers'
import { Link, LinkNode } from '@app/client'
import { Editor } from '@app/editor/editor'
import { EditorMode } from '@app/editor/plugin-utils'
import { FileProvider } from '@app/file-provider'
import { PublicationRef } from '@app/main-machine'
import { getRefFromParams } from '@app/utils/machine-utils'
import { Box } from '@components/box'
import { FileTime } from '@components/file-time'
import { Text } from '@components/text'
import { useActor, useSelector } from '@xstate/react'
import { useEffect } from 'react'

function useDiscussionFileRef(
  mainService: typeof defaultMainService,
  source: LinkNode,
) {
  return useSelector(mainService, (state) => {
    let linkRef = getRefFromParams('pub', source.documentId, source.version)
    let pubList = state.context.publicationList
    let pubRef = pubList.find((p) => p.ref.id == linkRef)!.ref
    return pubRef
  })
}

type DiscussionItemProps = {
  link: Link
  mainService?: typeof defaultMainService
}

export function DiscussionItem({
  link,
  mainService = defaultMainService,
}: DiscussionItemProps) {
  let fileRef = useDiscussionFileRef(mainService, link.source!)

  return <DiscussionEditor fileRef={fileRef} mainService={mainService} />
}

function DiscussionEditor({
  fileRef,
  mainService,
}: {
  fileRef: PublicationRef
  mainService: typeof defaultMainService
}) {
  let [state] = useActor(fileRef)

  function onDiscussionClick() {
    if (window.getSelection() != 'Range') {
      console.log('CLICK IS AVAILABLE!')
    } else {
      console.log('CLICK IS NOT AVAILABLE')
    }

    // mainService.send({
    //   type: 'GO.TO.PUBLICATION',
    //   docId: state.context.documentId,
    //   version: state.context.version,
    // })
  }

  useEffect(() => {
    fileRef.send('LOAD')
    fileRef.send('DISCUSSION.SHOW')
    return () => {
      fileRef.send('UNLOAD')
    }
  }, [fileRef])

  return (
    <Box
      css={{
        width: '$full',
        paddingBlockEnd: '2rem',
        '&:hover': {
          cursor: 'pointer',
          backgroundColor: '$base-background-normal',
        },
      }}
<<<<<<< HEAD
      onClick={onDiscussionClick}
=======
      onClick={(event) => {
        event.preventDefault()
        event.stopPropagation()
        console.log('ISCLLAPSED?', !window.getSelection()?.isCollapsed)
        if (window.getSelection()?.isCollapsed) {
          mainService.send({
            type: 'GO.TO.PUBLICATION',
            docId: state.context.documentId,
            version: state.context.version,
          })
        }
        // TODO: make sure we can click in the event and also let the text selection

      }}
>>>>>>> 91d2ea97
    >
      <Box
        css={{
          position: 'sticky',
          top: 0,
          zIndex: '$4',
<<<<<<< HEAD
          backgroundColor: '$base-background-subtle',
          display: 'flex',
          borderTop: '1px solid rgba(0,0,0,0.1)',
          paddingBlock: '1rem',
          // paddingBlockEnd: '0.6rem',
=======
          display: 'flex',
          borderTop: '1px solid rgba(0,0,0,0.1)',
          paddingBlock: '1rem',
>>>>>>> 91d2ea97
          gap: '1ch',
          paddingInline: '1rem',
          backgroundColor: '$base-background-normal'
        }}
      >
        {state.context.author && (
          <Text size="1" color="muted" css={{ textDecoration: 'underline' }}>
            {state.context.author.profile?.alias}
          </Text>
        )}
        {state.context.publication?.document?.content && (
          <FileTime
            type="pub"
            document={state.context.publication?.document}
            noLabel
          />
        )}
      </Box>
      {state.matches('publication.ready') && (
        <Box
          css={{
            marginInlineStart: '-1rem',
            paddingInlineEnd: '1rem',
          }}
        >
          {state.context.publication?.document?.content && (
            <FileProvider value={fileRef}>
              <Editor
                mode={EditorMode.Discussion}
                value={state.context.publication!.document!.content}
                editor={state.context.editor}
                onChange={() => {
                  // noop
                }}
              />
            </FileProvider>
          )}
        </Box>
      )}
    </Box>
  )
}<|MERGE_RESOLUTION|>--- conflicted
+++ resolved
@@ -46,20 +46,6 @@
 }) {
   let [state] = useActor(fileRef)
 
-  function onDiscussionClick() {
-    if (window.getSelection() != 'Range') {
-      console.log('CLICK IS AVAILABLE!')
-    } else {
-      console.log('CLICK IS NOT AVAILABLE')
-    }
-
-    // mainService.send({
-    //   type: 'GO.TO.PUBLICATION',
-    //   docId: state.context.documentId,
-    //   version: state.context.version,
-    // })
-  }
-
   useEffect(() => {
     fileRef.send('LOAD')
     fileRef.send('DISCUSSION.SHOW')
@@ -78,9 +64,6 @@
           backgroundColor: '$base-background-normal',
         },
       }}
-<<<<<<< HEAD
-      onClick={onDiscussionClick}
-=======
       onClick={(event) => {
         event.preventDefault()
         event.stopPropagation()
@@ -95,24 +78,15 @@
         // TODO: make sure we can click in the event and also let the text selection
 
       }}
->>>>>>> 91d2ea97
     >
       <Box
         css={{
           position: 'sticky',
           top: 0,
           zIndex: '$4',
-<<<<<<< HEAD
-          backgroundColor: '$base-background-subtle',
           display: 'flex',
           borderTop: '1px solid rgba(0,0,0,0.1)',
           paddingBlock: '1rem',
-          // paddingBlockEnd: '0.6rem',
-=======
-          display: 'flex',
-          borderTop: '1px solid rgba(0,0,0,0.1)',
-          paddingBlock: '1rem',
->>>>>>> 91d2ea97
           gap: '1ch',
           paddingInline: '1rem',
           backgroundColor: '$base-background-normal'
