--- conflicted
+++ resolved
@@ -10,7 +10,7 @@
 }
 
 export function TitleBar(props: TitleBarProps) {
-<<<<<<< HEAD
+
   if (import.meta.env.MODE == 'production') {
     if (import.meta.env.TAURI_PLATFORM == 'macos')
       return <TitleBarMacos {...props} />
@@ -32,25 +32,6 @@
         return <TitleBarLinux {...props} />
     }
   }
-=======
-  if (
-    import.meta.env.TAURI_PLATFORM == 'macos' ||
-    window.Cypress.env('TAURI_PLATFORM') == 'macos'
-  )
-    return <TitleBarMacos {...props} />
-
-  if (
-    import.meta.env.TAURI_PLATFORM == 'windows' ||
-    window.Cypress.env('TAURI_PLATFORM') == 'windows'
-  )
-    return <TitleBarWindows {...props} />
-
-  if (
-    import.meta.env.TAURI_PLATFORM == 'linux' ||
-    window.Cypress.env('TAURI_PLATFORM') == 'linux'
-  )
-    return <TitleBarLinux {...props} />
->>>>>>> 54b611cd
 
   throw new Error('unsupported platform')
 }