import {MINTTER_LINK_PREFIX} from '@app/constants'
import {Dropdown} from '@app/editor/dropdown'
import {Find} from '@app/editor/find'
import {MainActor} from '@app/hooks/main-actor'
import {useSiteList} from '@app/hooks/sites'
import {
  PublicationActor,
  PublicationMachineContext,
} from '@app/publication-machine'
import {useNavigation} from '@app/utils/navigation'
import {hostnameStripProtocol} from '@app/utils/site-hostname'
import {tauriEncodeParam} from '@app/utils/tauri-param-hackaround'
import {Icon} from '@components/icon'
import {Tooltip} from '@components/tooltip'
import {emit as tauriEmit} from '@tauri-apps/api/event'
import {useSelector} from '@xstate/react'
import copyTextToClipboard from 'copy-text-to-clipboard'
import toast from 'react-hot-toast'
import {Route, Switch, useLocation} from 'wouter'
import {TitleBarProps} from '.'
import {PublishShareButton} from './publish-share'

export function ActionButtons(props: TitleBarProps) {
  const nav = useNavigation()
  function onCopy() {
    if (props.mainActor?.actor) {
      let context = props.mainActor.actor.getSnapshot().context
<<<<<<< HEAD
      let reference = `${MINTTER_LINK_PREFIX}${context.documentId}/${
=======
      let reference = `${MINTTER_LINK_PREFIX}${context.documentId}?v=${
>>>>>>> 3074527f
        (context as PublicationMachineContext).version
      }`
      copyTextToClipboard(reference)
      toast.success('Document reference copied!')
    }
  }

  return (
    <div
      id="titlebar-action-buttons"
      className="titlebar-section"
      data-tauri-drag-region
    >
      <Find />

      <Switch>
        <Route path="/p/:id/:version/:block?">
          <Tooltip content="Copy document reference">
            <button onClick={onCopy} className="titlebar-button">
              <Icon name="Copy" />
            </button>
          </Tooltip>
        </Route>
      </Switch>

      <Route path="/p/:id/:version/:block?">
        {props.mainActor?.type === 'publication' && (
          <WriteActions publicationActor={props.mainActor.actor} />
        )}
      </Route>

      {props.mainActor ? (
        <PublishShareButton mainActor={props.mainActor} />
      ) : null}

      <div className="button-group">
        <button
          className="titlebar-button"
          onClick={(e) => {
            e.preventDefault()
            nav.openNewDraft(!e.shiftKey)
          }}
        >
          <Icon name="Add" />
          <span style={{marginRight: '0.3em'}}>Write</span>
        </button>
      </div>
    </div>
  )
}

type Push = {
  back: () => void
  forward: () => void
}

export function NavigationButtons({push = history}: {push?: Push}) {
  return (
    <div className="button-group">
      <button
        data-testid="history-back"
        onClick={() => push.back()}
        className="titlebar-button"
      >
        <Icon name="ArrowChevronLeft" size="2" color="muted" />
      </button>
      <button
        data-testid="history-forward"
        onClick={() => push.forward()}
        className="titlebar-button"
      >
        <Icon name="ArrowChevronRight" size="2" color="muted" />
      </button>
    </div>
  )
}

export function SitesNavDropdownItems() {
  const sites = useSiteList()

  let [, setLocation] = useLocation()

  if (!sites.data) return null
  if (sites.data.length == 0) return null
  return (
    <>
      <Dropdown.Separator />
      {sites.data.map((site) => (
        <Dropdown.Item
          key={site.hostname}
          onSelect={() =>
            setLocation(`/sites/${tauriEncodeParam(site.hostname)}`)
          }
        >
          <Icon name="Globe" />
          <span>{hostnameStripProtocol(site.hostname)}</span>
        </Dropdown.Item>
      ))}
    </>
  )
}

export function NavMenu({mainActor}: {mainActor?: MainActor}) {
  let [location, setLocation] = useLocation()

  return (
    <Dropdown.Root>
      <Dropdown.Trigger asChild>
        <button
          data-testid="titlebar-menu"
          id="titlebar-menu"
          className="titlebar-button"
        >
          <Icon name="HamburgerMenu" size="2" color="muted" />
        </button>
      </Dropdown.Trigger>
      <Dropdown.Portal>
        <Dropdown.Content>
          <Dropdown.Item
            disabled={location == '/inbox'}
            data-testid="menu-item-inbox"
            onSelect={() => setLocation('/inbox')}
          >
            <Icon name="File" />
            <span>Inbox</span>
          </Dropdown.Item>
          <Dropdown.Item
            disabled={location == '/drafts'}
            data-testid="menu-item-drafts"
            onSelect={() => setLocation('/drafts')}
          >
            <Icon name="PencilAdd" />
            <span>Drafts</span>
          </Dropdown.Item>
          <SitesNavDropdownItems />
          <Dropdown.Separator />

          <Dropdown.Item onSelect={() => tauriEmit('open_quick_switcher')}>
            Quick Switcher
            <Dropdown.RightSlot>Ctrl+K</Dropdown.RightSlot>
          </Dropdown.Item>
        </Dropdown.Content>
      </Dropdown.Portal>
    </Dropdown.Root>
  )
}

function WriteActions({
  publicationActor,
}: {
  publicationActor: PublicationActor
}) {
  // let canUpdate = useSelector(
  //   publicationActor,
  //   (state) => state.context.canUpdate,
  // )

  let errorMessage = useSelector(
    publicationActor,
    (state) => state.context.errorMessage,
  )
  return (
    <>
      {publicationActor && (
        <div className="button-group">
          <button
            className="titlebar-button"
            onClick={() => {
              publicationActor.send({type: 'PUBLICATION.EDIT'})
            }}
          >
            <span style={{marginInline: '0.3em'}}>Edit</span>
            {errorMessage ? ' (failed)' : null}
          </button>
        </div>
      )}
    </>
  )
}<|MERGE_RESOLUTION|>--- conflicted
+++ resolved
@@ -25,11 +25,7 @@
   function onCopy() {
     if (props.mainActor?.actor) {
       let context = props.mainActor.actor.getSnapshot().context
-<<<<<<< HEAD
-      let reference = `${MINTTER_LINK_PREFIX}${context.documentId}/${
-=======
       let reference = `${MINTTER_LINK_PREFIX}${context.documentId}?v=${
->>>>>>> 3074527f
         (context as PublicationMachineContext).version
       }`
       copyTextToClipboard(reference)
