--- conflicted
+++ resolved
@@ -1,5 +1,5 @@
 import 'show-keys'
-import {useMemo, useState, useEffect} from 'react'
+import {useMemo} from 'react'
 import {Box, Button, Text, TextField} from '@mintter/ui'
 import toast from 'react-hot-toast'
 import {useHistory, useParams} from 'react-router'
@@ -7,15 +7,8 @@
 import {Separator} from '../components/separator'
 import {AppSpinner} from '../components/app-spinner'
 import {useEnableSidepanel, useSidepanel, Sidepanel} from '../components/sidepanel'
-<<<<<<< HEAD
 import {plugins, useEditorDraft, Editor} from '../editor'
-=======
-import {plugins, useEditorDraft} from '../editor'
-import {Editor} from 'mixtape'
-import {u} from 'unist-builder'
-import {nanoid} from 'nanoid'
 import {assign} from 'xstate'
->>>>>>> a678adf8
 
 export default function EditorPage() {
   const {docId} = useParams<{docId: string}>()
