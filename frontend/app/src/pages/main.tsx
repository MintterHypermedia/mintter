import {classnames} from '@app/utils/classnames'
import {TitleBar} from '@components/titlebar'
import {lazy} from 'react'
import {ErrorBoundary, FallbackProps} from 'react-error-boundary'
import {Redirect} from 'wouter'
import {Route, Switch, useRoute} from '../components/router'
import '../styles/main.scss'

var PublicationList = lazy(() => import('@app/pages/publication-list-page'))
var DraftList = lazy(() => import('@app/pages/draft-list-page'))
var Publication = lazy(() => import('@app/pages/publication'))
var Draft = lazy(() => import('@app/pages/draft'))
var Settings = lazy(() => import('@app/pages/settings'))
var QuickSwitcher = lazy(() => import('@components/quick-switcher'))
var Footer = lazy(() => import('@components/footer'))

export default function Main() {
  let [isSettings] = useRoute('/settings')
  return (
    <ErrorBoundary
      FallbackComponent={MainBoundary}
      onReset={() => {
        window.location.reload()
      }}
    >
      <div className={classnames('main-root', {settings: isSettings})}>
        <main>
          <Switch>
            <Route path="/" component={PublicationList} />
            <Route path="/inbox" component={PublicationList} />
            <Route path="/drafts" component={DraftList} />
            <Route
              path="/p/:id/:version/:block?"
              component={Publication}
              key={window.location.href}
            />
            <Route path="/d/:id" component={Draft} key={window.location.href} />
            <Route path="/settings" component={Settings} />
            <Route>{() => <Redirect to="/inbox" />}</Route>
          </Switch>
        </main>
        {!isSettings ? (
          <>
<<<<<<< HEAD
            <TitleBar />
=======
            <Topbar />
            <Footer />
>>>>>>> 1892b869
            <QuickSwitcher />
            <Footer />
          </>
        ) : null}
      </div>
    </ErrorBoundary>
  )
}

function MainBoundary({error, resetErrorBoundary}: FallbackProps) {
  return (
    <div role="alert" data-layout-section="main">
      <p>Main Error</p>
      <pre>{error.message}</pre>
      <button onClick={resetErrorBoundary}>reload page</button>
    </div>
  )
}<|MERGE_RESOLUTION|>--- conflicted
+++ resolved
@@ -41,12 +41,7 @@
         </main>
         {!isSettings ? (
           <>
-<<<<<<< HEAD
             <TitleBar />
-=======
-            <Topbar />
-            <Footer />
->>>>>>> 1892b869
             <QuickSwitcher />
             <Footer />
           </>
