--- conflicted
+++ resolved
@@ -18,11 +18,7 @@
   },
   "dependencies": {
     "@bufbuild/connect-web": "0.7.0",
-<<<<<<< HEAD
-    "@bufbuild/protobuf": "1.0.0",
-=======
     "@bufbuild/protobuf": "1.1.1",
->>>>>>> 3074527f
     "@floating-ui/react-dom": "1.0.1",
     "@floating-ui/react-dom-interactions": "0.13.3",
     "@juggle/resize-observer": "3.4.0",
