{
  "name": "@mintter/app",
  "version": "0.0.0",
  "private": true,
  "main": "dist/index.js",
  "types": "dist/index.d.ts",
  "scripts": {
    "dev": "vite",
    "typegen": "xstate typegen \"src/**/*.(ts|tsx)\"",
    "typegen:w": "pnpm run typegen --watch",
    "build": "pnpm run typegen && vite build --outDir dist",
    "lint": "pnpm run lint:prettier && pnpm run lint:eslint",
    "lint:eslint": "eslint .",
    "lint:prettier": "prettier --check \"**/*.{css,md,js,jsx,json,ts,tsx}\"",
    "format": "prettier --write .",
    "docs": "typedoc",
    "test": "NODE_ENV=test pnpm run test:unit:run && pnpm run test:ui:run",
    "test:watch": "pnpm run test:unit:watch && pnpm run test:ui:watch",
    "test:unit": "vitest",
    "test:unit:run": "pnpm run test:unit --run",
    "test:unit:watch": "pnpm run test:unit watch",
    "test:ui": "cypress",
    "test:ui:run": "pnpm run test:ui run --component",
    "test:ui:open": "pnpm run test:ui open --component"
  },
  "dependencies": {
    "@floating-ui/react-dom": "1.0.0",
    "@floating-ui/react-dom-interactions": "0.10.2",
    "@improbable-eng/grpc-web": "0.15.0",
    "@radix-ui/colors": "0.1.8",
    "@radix-ui/react-accessible-icon": "1.0.1",
    "@radix-ui/react-alert-dialog": "1.0.2",
    "@radix-ui/react-collapsible": "1.0.1",
    "@radix-ui/react-context-menu": "1.0.0",
    "@radix-ui/react-dialog": "1.0.2",
    "@radix-ui/react-dropdown-menu": "2.0.1",
    "@radix-ui/react-hover-card": "1.0.2",
    "@radix-ui/react-label": "2.0.0",
    "@radix-ui/react-popover": "1.0.2",
    "@radix-ui/react-portal": "1.0.1",
    "@radix-ui/react-scroll-area": "1.0.1",
    "@radix-ui/react-separator": "1.0.1",
    "@radix-ui/react-slot": "1.0.1",
    "@radix-ui/react-tabs": "1.0.1",
    "@radix-ui/react-tooltip": "1.0.2",
    "@sentry/tracing": "7.16.0",
    "@stitches/core": "1.2.8",
    "@stitches/react": "1.2.8",
    "@tanstack/react-query": "4.13.0",
    "@tauri-apps/api": "1.1.0",
    "@xstate/react": "3.0.1",
    "allotment": "1.17.0",
    "autosize": "5.0.1",
    "browser-headers": "0.4.1",
    "cmdk": "0.1.20",
    "csstype": "3.1.1",
    "deepmerge": "4.2.2",
    "fast-deep-equal": "3.1.3",
    "framer-motion": "5.6.0",
    "google-protobuf": "3.21.2",
    "graphql": "16.6.0",
    "graphql-request": "5.0.0",
    "hast": "1.0.0",
    "hast-util-has-property": "2.0.0",
    "hast-util-is-element": "2.1.2",
    "hast-util-sanitize": "4.0.0",
    "hast-util-to-text": "3.1.1",
    "hastscript": "7.1.0",
    "immer": "9.0.16",
    "is-hotkey": "0.2.0",
    "is-plain-object": "5.0.0",
    "is-url": "1.2.4",
    "js-video-url-parser": "0.5.1",
    "long": "5.2.0",
    "nanoid": "4.0.0",
    "navaid": "1.2.0",
    "protobufjs": "7.1.2",
    "react": "18.2.0",
    "react-copy-to-clipboard": "5.1.0",
    "react-dom": "18.2.0",
    "react-error-boundary": "3.1.4",
    "react-highlight-words": "0.18.0",
    "react-hook-form": "7.38.0",
    "react-hot-toast": "2.4.0",
    "react-qr-code": "2.0.8",
    "rehype": "12.0.1",
    "rehype-minify-whitespace": "5.0.1",
    "rehype-parse": "8.0.4",
    "rehype-sanitize": "5.0.1",
    "rehype-stringify": "9.0.3",
    "shiki": "0.10.1",
    "show-keys": "1.1.2",
    "slate": "https://gitpkg.now.sh/mintterteam/slate/packages/slate?4a136b50302aa869e8a8af548400597f5c6b6688",
    "slate-history": "https://gitpkg.now.sh/mintterteam/slate/packages/slate-history?4a136b50302aa869e8a8af548400597f5c6b6688",
    "slate-hyperscript": "https://gitpkg.now.sh/mintterteam/slate/packages/slate-hyperscript?4a136b50302aa869e8a8af548400597f5c6b6688",
    "slate-react": "https://gitpkg.now.sh/mintterteam/slate/packages/slate-react?4a136b50302aa869e8a8af548400597f5c6b6688",
    "tauri-plugin-log-api": "github:tauri-apps/tauri-plugin-log#b58475bbc410fa78eb69276c62d0b64c91c07914",
    "tauri-plugin-sentry-api": "github:JonasKruckenberg/sentry-tauri#df123beb03104b6068b3bdd6fc509e3158f7dd30",
    "tauri-plugin-store-api": "github:tauri-apps/tauri-plugin-store#9bd993aa67766596638bbfd91e79a1bf8f632014",
    "trim-trailing-lines": "2.0.0",
    "unified": "10.1.2",
    "unist-builder": "3.0.0",
    "unist-util-is": "5.1.1",
    "unist-util-remove-position": "4.0.1",
    "unist-util-to-string-with-nodes": "0.1.1",
    "unist-util-visit": "4.1.1",
    "unist-util-visit-parents": "5.1.1",
    "wouter": "2.8.0-alpha.2",
    "xstate": "4.33.6"
  },
  "devDependencies": {
    "@cypress/vite-dev-server": "3.3.1",
    "@graphql-codegen/cli": "2.13.7",
<<<<<<< HEAD
    "@graphql-codegen/typescript": "2.7.5",
    "@happy-dom/global-registrator": "7.6.0",
    "@radix-ui/react-navigation-menu": "^1.1.1",
=======
    "@graphql-codegen/typescript": "2.8.0",
    "@happy-dom/global-registrator": "7.6.3",
>>>>>>> e24d7ffb
    "@tanstack/react-query-devtools": "4.13.0",
    "@types/autosize": "4.0.1",
    "@types/google-protobuf": "3.15.6",
    "@types/hast": "2.3.4",
    "@types/is-hotkey": "0.1.7",
    "@types/is-url": "1.2.30",
    "@types/mdast": "3.0.10",
    "@types/node": "18.11.5",
    "@types/react": "18.0.22",
    "@types/react-copy-to-clipboard": "5.0.4",
    "@types/react-dom": "18.0.7",
    "@types/react-highlight-words": "0.16.4",
    "@types/unist": "2.0.6",
    "@vitejs/plugin-react": "2.1.0",
    "@xstate/cli": "0.3.3",
    "@xstate/inspect": "0.7.0",
    "@xstate/test": "0.5.1",
    "clipboardy": "3.0.0",
    "copy-text-to-clipboard": "3.0.1",
    "covector": "0.7.3",
    "cypress": "10.10.0",
    "graphql": "16.6.0",
    "happy-dom": "7.6.3",
    "is-hidden": "2.0.0",
    "prettier": "2.7.1",
    "react": "18.2.0",
    "sass": "1.55.0",
    "tiny-glob": "0.2.9",
    "ts-node": "10.9.1",
    "ts-proto": "1.130.0",
    "typescript": "4.8.4",
    "unified": "10.1.2",
    "vite": "3.1.8",
    "vite-react-jsx": "1.1.2",
    "vite-tsconfig-paths": "3.5.2",
    "vitest": "0.24.3",
    "ws": "8.10.0"
  },
  "peerDependencies": {
    "typescript": "4.8.4"
  },
  "pnpm": {
    "overrides": {
      "react": "18.2.0"
    }
  }
}<|MERGE_RESOLUTION|>--- conflicted
+++ resolved
@@ -111,14 +111,9 @@
   "devDependencies": {
     "@cypress/vite-dev-server": "3.3.1",
     "@graphql-codegen/cli": "2.13.7",
-<<<<<<< HEAD
-    "@graphql-codegen/typescript": "2.7.5",
-    "@happy-dom/global-registrator": "7.6.0",
-    "@radix-ui/react-navigation-menu": "^1.1.1",
-=======
     "@graphql-codegen/typescript": "2.8.0",
     "@happy-dom/global-registrator": "7.6.3",
->>>>>>> e24d7ffb
+    "@radix-ui/react-navigation-menu": "^1.1.1",
     "@tanstack/react-query-devtools": "4.13.0",
     "@types/autosize": "4.0.1",
     "@types/google-protobuf": "3.15.6",
