--- conflicted
+++ resolved
@@ -36,31 +36,6 @@
             transform: translateX(100%);
           `}`}
         >
-<<<<<<< HEAD
-          {transclusionData ? (
-            <>
-              <p
-                className={`text-xs font-bold truncate ${css`
-                  max-width: 180px;
-                `}`}
-              >
-                {transclusionData?.document.title}
-              </p>
-              <p className="text-xs font-light">
-                {transclusionData?.author.username}
-              </p>
-            </>
-          ) : (
-            <div className="mx-2">
-              <p className="text-xs font-light">...</p>
-            </div>
-          )}
-          <button
-            onClick={handlePush}
-            className="transition duration-100 group-hover:opacity-100 group-hover:visible invisible opacity-0 font-bold text-primary"
-          >
-            Open in Interaction Panel →
-=======
           <button className="text-left" onClick={handlePush}>
             {transclusionData ? (
               <>
@@ -84,7 +59,6 @@
             <span className="transition duration-100 group-hover:opacity-100 group-hover:visible invisible opacity-0 font-bold text-primary">
               Open in Interaction Panel →
             </span>
->>>>>>> d761fcc3
           </button>
         </div>
 
