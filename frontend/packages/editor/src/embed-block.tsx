--- conflicted
+++ resolved
@@ -7,28 +7,14 @@
   isHypermediaScheme,
   isPublicGatewayLink,
   normlizeHmId,
-<<<<<<< HEAD
-=======
   unpackHmId,
   useHover,
->>>>>>> c1fdeadc
 } from '@mintter/shared'
 import {ErrorBlock} from '@mintter/shared/src/publication-content'
 import {
   Button,
   Form,
   Input,
-<<<<<<< HEAD
-  Popover,
-  SizableText,
-  Spinner,
-  Tabs,
-  XStack,
-  YStack,
-  useTheme,
-} from '@mintter/ui'
-import {useEffect, useState} from 'react'
-=======
   Label,
   Popover,
   Reload,
@@ -46,7 +32,6 @@
 } from '@mintter/ui'
 import {MoreHorizontal} from '@tamagui/lucide-icons'
 import {useEffect, useMemo, useState} from 'react'
->>>>>>> c1fdeadc
 import {ErrorBoundary} from 'react-error-boundary'
 import {RiArticleLine} from 'react-icons/ri'
 import {Block, BlockNoteEditor, HMBlockSchema, getBlockInfoFromPos} from '.'
@@ -68,13 +53,10 @@
       values: ['false', 'true'],
       default: 'true',
     },
-<<<<<<< HEAD
-=======
     display: {
       values: ['content', 'card'], // TODO: convert HMEmbedDisplay type to array items
       default: 'content',
     },
->>>>>>> c1fdeadc
   },
   containsInlineContent: true,
 
@@ -171,11 +153,7 @@
   selected: boolean
   setSelected: any
 }) {
-<<<<<<< HEAD
-  const [replace, setReplace] = useState(false)
-=======
   let {hover, ...hoverProps} = useHover()
->>>>>>> c1fdeadc
 
   return (
     <YStack gap="$2">
@@ -192,44 +170,10 @@
         // @ts-ignore
         contentEditable={false}
         className={block.type}
-<<<<<<< HEAD
-        onHoverIn={(e: React.MouseEvent<HTMLDivElement, MouseEvent>) => {
-          setReplace(true)
-        }}
-        onHoverOut={(e: React.MouseEvent<HTMLDivElement, MouseEvent>) => {
-          setReplace(false)
-        }}
-      >
-        {replace ? (
-          <Button
-            position="absolute"
-            top="$1.5"
-            right="$1.5"
-            zIndex="$4"
-            size="$1"
-            width={60}
-            onPress={() =>
-              assign({
-                props: {
-                  ref: '',
-                },
-                children: [],
-                content: [],
-                type: 'embed',
-              } as EmbedType)
-            }
-            hoverStyle={{
-              backgroundColor: '$backgroundTransparent',
-            }}
-          >
-            replace
-          </Button>
-=======
         {...hoverProps}
       >
         {hover ? (
           <EmbedControl block={block} editor={editor} assign={assign} />
->>>>>>> c1fdeadc
         ) : (
           <></>
         )}
@@ -242,10 +186,7 @@
                 text: ' ',
                 attributes: {
                   childrenType: 'group',
-<<<<<<< HEAD
-=======
                   display: block.props.display,
->>>>>>> c1fdeadc
                 },
                 annotations: [],
                 ref: block.props.ref,
@@ -259,8 +200,6 @@
   )
 }
 
-<<<<<<< HEAD
-=======
 function EmbedControl({
   block,
   editor,
@@ -378,7 +317,6 @@
   )
 }
 
->>>>>>> c1fdeadc
 function EmbedForm({
   block,
   assign,
