// @ts-nocheck
import {useMemo} from 'react'
import {Avatar, SizableText, XStack} from 'tamagui'
<<<<<<< HEAD
=======

export type UIAvatarProps = {
  url?: string
  size?: number
  color?: string
  label?: string
  id?: string
  onPress?: () => void
}
>>>>>>> c1fdeadc

export function UIAvatar({
  url,
  id,
  label,
  size = 20,
  color,
  onPress,
}: UIAvatarProps) {
  let avatarColor = useMemo(
    () => (id ? getRandomColor(id) : color ? color : '$blue8'),
    [id, color],
  )

  function clampNumber(value: number, min: number, max: number): number {
    return Math.min(Math.max(value, min), max)
  }

  let textSize = clampNumber(size / 2, 10, 56)

  let avatar = (
    <Avatar circular size={size} alignItems="center" justifyContent="center">
      {url ? (
        <Avatar.Image
          source={{
            uri: url,
            width: size,
            height: size,
          }}
        />
      ) : null}
      <Avatar.Fallback
        delayMs={600}
        backgroundColor={color || avatarColor}
        alignItems="center"
        justifyContent="center"
      >
        <SizableText
          width={size / 2}
          textAlign="center"
          fontFamily="$body"
          textTransform="capitalize"
          fontWeight="700"
          fontSize={textSize}
          color="black"
        >
          {label ? label[0] : id ? id[0] : '?'}
        </SizableText>
      </Avatar.Fallback>
    </Avatar>
  )

  if (onPress) {
    return (
      <XStack cursor="pointer" onPress={onPress}>
        {avatar}
      </XStack>
    )
  }
  return avatar
}

export function getRandomColor(id: string) {
  let hash = 0
  for (let i = 0; i < id.length; i++) {
    hash = id.charCodeAt(i) + ((hash << 6) - hash)
    hash = hash & hash // Convert to 32bit integer
  }
  const shortened = hash % 360
  return `hsl(${shortened},60%,80%)`
}<|MERGE_RESOLUTION|>--- conflicted
+++ resolved
@@ -1,8 +1,6 @@
 // @ts-nocheck
 import {useMemo} from 'react'
 import {Avatar, SizableText, XStack} from 'tamagui'
-<<<<<<< HEAD
-=======
 
 export type UIAvatarProps = {
   url?: string
@@ -12,7 +10,6 @@
   id?: string
   onPress?: () => void
 }
->>>>>>> c1fdeadc
 
 export function UIAvatar({
   url,
