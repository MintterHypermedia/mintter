--- conflicted
+++ resolved
@@ -315,10 +315,7 @@
       },
     ],
     [
-<<<<<<< HEAD
-=======
       createDraft,
->>>>>>> c1fdeadc
       close,
       hide,
       invoke,
