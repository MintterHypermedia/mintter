import {useGRPCClient} from '@mintter/app/app-context'
import {ContactsPrompt} from '@mintter/app/components/contacts-prompt'
import {copyUrlToClipboardWithFeedback} from '@mintter/app/copy-to-clipboard'
import {useMyAccount} from '@mintter/app/models/accounts'
import {useDraftList} from '@mintter/app/models/documents'
import {usePublicationInContext} from '@mintter/app/models/publication'
import {
  NavMode,
  NavRoute,
  PublicationRouteContext,
  useNavRoute,
  useNavigationDispatch,
  useNavigationState,
} from '@mintter/app/utils/navigation'
import {useNavigate} from '@mintter/app/utils/useNavigate'
import {createPublicWebHmUrl, unpackHmId} from '@mintter/shared'
import {
  Back,
  Button,
  ColorProp,
  Forward,
  Menu,
  TitlebarSection,
  Tooltip,
  View,
  XGroup,
  XStack,
  useStream,
} from '@mintter/ui'
import {
  ArrowLeftFromLine,
  ArrowRightFromLine,
  Copy,
  ExternalLink,
  Link,
  Pencil,
  Pin,
  PinOff,
  Plus,
  Send,
} from '@tamagui/lucide-icons'
import copyTextToClipboard from 'copy-text-to-clipboard'
import {ReactNode, useState} from 'react'
import toast from 'react-hot-toast'
import {useAppContext} from '../app-context'
<<<<<<< HEAD
=======
import appError from '../errors'
>>>>>>> c1fdeadc
import {useEntityTimeline} from '../models/changes'
import {useGroup, useInvertedGroupContent} from '../models/groups'
import {usePinAccount, usePinDocument, usePinGroup} from '../models/pins'
import {SidebarWidth, useSidebarContext} from '../src/sidebar-context'
import {useOpenDraft} from '../utils/open-draft'
import {CloneGroupDialog} from './clone-group'
import {useAppDialog} from './dialog'
import {useEditGroupInfoDialog} from './edit-group-info'
import {CreateGroupButton} from './new-group'
import {MenuItemType, OptionsDropdown} from './options-dropdown'
import {usePublishGroupDialog} from './publish-group'
import {DraftPublicationButtons, PublishToGroupButton} from './publish-share'
import {TitleBarProps} from './titlebar'

export function DocOptionsButton() {
  const route = useNavRoute()
  if (route.key !== 'publication')
    throw new Error(
      'DocOptionsButton can only be rendered on publication route',
    )
  const pin = usePinDocument(route)
  const menuItems: MenuItemType[] = [
    {
      key: 'link',
      label: 'Copy Public Document URL',
      icon: Link,
      onPress: () => {
        const id = unpackHmId(route.documentId)
        if (!id) return
        copyTextToClipboard(
          createPublicWebHmUrl('d', id.eid, {version: route.versionId}),
        )
        toast.success('Copied Public Document URL')
      },
    },
  ]
  if (pin.isPinned) {
    menuItems.push({
      key: 'unpin',
      label: 'Unpin from Sidebar',
      icon: PinOff,
      onPress: pin.unpin,
    })
  } else {
    menuItems.push({
      key: 'pin',
      label: 'Pin to Sidebar',
      icon: Pin,
      onPress: pin.pin,
    })
  }

  return (
    <>
      <OptionsDropdown menuItems={menuItems} />
    </>
  )
}

export function AccountOptionsButton() {
  const route = useNavRoute()
  if (route.key !== 'account')
    throw new Error(
      'AccountOptionsButton can only be rendered on account route',
    )
  const pin = usePinAccount(route.accountId)
  const menuItems: MenuItemType[] = []
  if (pin.isPinned) {
    menuItems.push({
      key: 'unpin',
      label: 'Unpin from Sidebar',
      icon: PinOff,
      onPress: pin.unpin,
    })
  } else {
    menuItems.push({
      key: 'pin',
      label: 'Pin to Sidebar',
      icon: Pin,
      onPress: pin.pin,
    })
  }

  return (
    <>
      <OptionsDropdown menuItems={menuItems} />
    </>
  )
}

export function GroupOptionsButton() {
  const route = useNavRoute()
  const groupRoute = route.key === 'group' ? route : null
  const groupRouteVersion = groupRoute?.version
  const groupId = groupRoute?.groupId
  if (!groupId || !groupRoute)
    throw new Error('GroupOptionsButton not supported in this route')
  const publish = usePublishGroupDialog()
  const myAccount = useMyAccount()
  const group = useGroup(groupId)
  const editInfo = useEditGroupInfoDialog()
  const pin = usePinGroup(groupId)
  const isGroupOwner =
    myAccount.data?.id && group.data?.ownerAccountId === myAccount.data?.id
  const cloneGroup = useAppDialog(CloneGroupDialog)
  const menuItems: MenuItemType[] = [
    {
      key: 'clone',
      label: 'Clone Group',
      icon: Copy,
      onPress: () => {
        cloneGroup.open(groupId)
      },
    },
    {
      key: 'link',
      label: 'Copy Public Group URL',
      icon: Link,
      onPress: () => {
        const id = unpackHmId(groupId)
        if (!id) return
        copyTextToClipboard(
          createPublicWebHmUrl('g', id.eid, {version: groupRouteVersion}),
        )
        toast.success('Copied Public Group URL')
      },
    },
  ]
  if (pin.isPinned) {
    menuItems.push({
      key: 'unpin',
      label: 'Unpin from Sidebar',
      icon: PinOff,
      onPress: pin.unpin,
    })
  } else {
    menuItems.push({
      key: 'pin',
      label: 'Pin to Sidebar',
      icon: Pin,
      onPress: pin.pin,
    })
  }
  // if (!isGroupOwner) return null // for now, this menu contains stuff for owners only. enable it for other people one day when it contains functionality for them
  if (isGroupOwner) {
    menuItems.push({
      key: 'publishSite',
      label: 'Publish Group to Site',
      icon: Send,
      onPress: () => {
        publish.open({
          groupId,
          publishedBaseUrl: group.data?.siteInfo?.baseUrl,
        })
      },
    })
    menuItems.push({
      key: 'editGroupInfo',
      label: 'Edit Group Info',
      icon: Pencil,
      onPress: () => {
        editInfo.open(groupId)
      },
    })
  }
  return (
    <>
      <OptionsDropdown menuItems={menuItems} />
      {publish.content}
      {editInfo.content}
      {cloneGroup.content}
    </>
  )
}

export function useFullReferenceUrl(
  route: NavRoute,
): {label: string; url: string} | null {
  const pubRoute = route.key === 'publication' ? route : null
  const groupRoute = route.key === 'group' ? route : null
  const pub = usePublicationInContext({
    documentId: pubRoute?.documentId,
    versionId: pubRoute?.versionId,
    pubContext: pubRoute?.pubContext,
    enabled: !!pubRoute?.documentId,
  })
  const contextGroupId =
    pubRoute?.pubContext?.key === 'group'
      ? pubRoute.pubContext.groupId
      : undefined
  const contextGroup = useGroup(contextGroupId)
  const routeGroupId = groupRoute?.groupId
  const pubRouteDocId = pubRoute?.documentId
  const group = useGroup(contextGroupId || routeGroupId)
  const entityTimeline = useEntityTimeline(routeGroupId || pubRouteDocId)
  const invertedGroupContent = useInvertedGroupContent(contextGroupId)

  // let redirectedContext: undefined | PublicationRouteContext = undefined

  // const navigateReplace = useNavigate('replace')

  if (groupRoute) {
    const groupExactVersion = groupRoute?.version || group?.data?.version
    const baseUrl = group.data?.siteInfo?.baseUrl
    if (baseUrl) {
      return {
        label: 'Site',
        url: groupExactVersion ? `${baseUrl}/?v=${groupExactVersion}` : baseUrl,
      }
    }
    return getReferenceUrlOfRoute(
      route,
      undefined,
      groupExactVersion || group.data?.version,
    )
  }

  if (pubRoute) {
    const docId = unpackHmId(pubRoute.documentId)
    if (!docId) return null

    let hostname = contextGroupId ? group.data?.siteInfo?.baseUrl : undefined

    if (hostname && pub.data?.version && contextGroupId) {
      const matchedPrettyPath =
        invertedGroupContent.data?.[docId.eid]?.[pub.data?.version]
      if (matchedPrettyPath && !pubRoute.versionId) {
        const displayPrettyPath =
          matchedPrettyPath === '/' ? '' : matchedPrettyPath
        const groupVersion = contextGroup.data?.version
        let sitePrettyUrl = `${hostname}/${displayPrettyPath}`
        // Version is temporarily disabled
        // if (groupVersion) {
        //   sitePrettyUrl += `?v=${groupVersion}`
        // }
        return {
          url: sitePrettyUrl,
          label: 'Site Document',
        }
      }
      if (hostname && entityTimeline.data) {
        const linkVersion = pub.data?.version
        const linkChangeIds = linkVersion.split('.')
        const allChanges = entityTimeline.data.allChanges
        const explicitlyHostedChangeIds = new Set(
          Object.keys(invertedGroupContent.data?.[docId.eid] || {})
            .map((version) => version.split('.'))
            .flat(),
        )
        const allHostedChangeIds = new Set<string>()
        let walkingHostedChangeIds = [...explicitlyHostedChangeIds]
        while (walkingHostedChangeIds.length) {
          walkingHostedChangeIds = walkingHostedChangeIds
            .map((changeId) => {
              allHostedChangeIds.add(changeId)
              const change = allChanges[changeId]
              if (!change) return []
              return change.deps
            })
            .flat()
        }

        if (
          linkChangeIds.find((changeId) => !allHostedChangeIds.has(changeId))
        ) {
          // this is the main purpose for all this code!
          // if the version is not hosted on this site, we should link to hyper.media by setting hostname to undefined
          hostname = undefined
          // also we want to clear the publication context from the route:
          // redirectedContext = null
        }
      }
      // if (redirectedContext !== undefined) {
      // this is causing buggy behavior. maybe we should show a visual indicator that this version doesn't actually appear in the group, rather than redirecting
      // navigateReplace({
      //   ...pubRoute,
      //   pubContext: redirectedContext,
      // })
      // }
    }
    return {
      url: createPublicWebHmUrl('d', docId.eid, {
        version: pub.data?.version,
        hostname,
      }),
      label: hostname ? 'Site Version' : 'Doc Version',
    }
  }

  const reference = getReferenceUrlOfRoute(route)
  return reference
}

function getReferenceUrlOfRoute(
  route: NavRoute,
  hostname?: string | undefined,
  exactVersion?: string | undefined,
) {
  if (route.key === 'group') {
    const groupId = unpackHmId(route.groupId)
    if (!groupId || groupId.type !== 'g') return null
    const url = createPublicWebHmUrl('g', groupId.eid, {
      hostname,
      version: exactVersion,
    })
    return {
      label: 'Group',
      url,
    }
  }
  if (route.key === 'publication') {
    const docId = unpackHmId(route.documentId)
    if (!docId || docId.type !== 'd') return null
    const url = createPublicWebHmUrl('d', docId.eid, {
      version: exactVersion || route.versionId,
      hostname,
    })
    if (!url) return null
    return {
      label: 'Doc',
      url,
    }
  }
  if (route.key === 'account') {
    const url = createPublicWebHmUrl('a', route.accountId, {
      hostname,
      version: exactVersion,
    })
    if (!url) return null
    return {
      label: 'Account',
      url,
    }
  }
  return null
}

function CopyReferenceButton() {
  const [shouldOpen, setShouldOpen] = useState(false)
  const route = useNavRoute()
  const reference = useFullReferenceUrl(route)
  const {externalOpen} = useAppContext()
  if (!reference) return null
  return (
    <Tooltip
      content={
        shouldOpen ? `Open ${reference.label}` : `Copy ${reference.label} Link`
      }
    >
      <Button
        onHoverOut={() => {
          setShouldOpen(false)
        }}
        aria-label={`${shouldOpen ? 'Open' : 'Copy'} ${reference.label} Link`}
        chromeless
        size="$2"
        icon={shouldOpen ? ExternalLink : Link}
        onPress={() => {
          if (shouldOpen) {
            setShouldOpen(false)
            console.log('open url', reference.url)
            externalOpen(reference.url)
          } else {
            setShouldOpen(true)
            // in theory we should save this timeout in a ref and deal with it upon unmount. in practice it doesn't matter
            setTimeout(() => {
              setShouldOpen(false)
            }, 5000)
            copyUrlToClipboardWithFeedback(reference.url, reference.label)
          }
        }}
      ></Button>
    </Tooltip>
  )
}

function NewDocumentButton({
  pubContext,
  label,
}: {
  pubContext: PublicationRouteContext
  label?: string
}) {
  const openDraft = useOpenDraft('push')
  return (
    <Tooltip content={`New ${label || 'Document'}`}>
      <Button
        size="$2"
        chromeless
        icon={Plus}
        onPress={(e) => {
          e.preventDefault()
          openDraft(pubContext)
        }}
      >
        New Document
      </Button>
    </Tooltip>
  )
}

export function PageActionButtons(props: TitleBarProps) {
  const route = useNavRoute()

  let buttonGroup: ReactNode[] = []
  if (route.key === 'draft') {
    buttonGroup = [<DraftPublicationButtons key="draftPublication" />]
  } else if (route.key === 'drafts') {
    buttonGroup = [<NewDocumentButton key="newDocument" pubContext={null} />]
  } else if (route.key === 'all-publications') {
    buttonGroup = [<NewDocumentButton key="newDocument" pubContext={null} />]
  } else if (route.key === 'home') {
    buttonGroup = [<NewDocumentButton key="newDocument" pubContext={null} />]
  } else if (route.key === 'contacts') {
    buttonGroup = [<ContactsPrompt key="addContact" />]
  } else if (route.key === 'groups') {
    buttonGroup = [
      <CreateGroupButton key="addGroup" triggerLabel="New Group" />,
    ]
  } else if (route.key === 'group') {
    buttonGroup = [
      <GroupOptionsButton key="groupOptions" />,
      <CopyReferenceButton key="copyRef" />,
      <NewDocumentButton
        key="newDocument"
        label="Group Document"
        pubContext={{
          key: 'group',
          groupId: route.groupId,
          pathName: null,
        }}
      />,
    ]
  } else if (route.key === 'publication') {
    buttonGroup = [
      <DocOptionsButton key="docOptions" />,
      <PublishToGroupButton key="publishDialog" />,
      <CopyReferenceButton key="copyRef" />,
      <EditDocActions
        key="editActions"
        contextRoute={route}
        pubContext={route.pubContext || null}
        docId={route.documentId}
        baseVersion={route.versionId}
      />,
    ]
  } else if (route.key === 'account') {
    buttonGroup = [
      <AccountOptionsButton key="accountOptions" />,
      <CopyReferenceButton key="copyRef" />,
    ]
  }
  return <TitlebarSection>{buttonGroup}</TitlebarSection>
}

export function PageContextControl(props: TitleBarProps) {
  return (
    <XStack className="no-window-drag">{/* <PageContextButton /> */}</XStack>
  )
}

export function NavigationButtons() {
  const state = useNavigationState()
  const dispatch = useNavigationDispatch()
  return (
    <XStack className="no-window-drag">
      <XGroup>
        <XGroup.Item>
          <Button
            size="$2"
            onPress={() => dispatch({type: 'pop'})}
            chromeless
            disabled={state.routeIndex <= 0}
            opacity={state.routeIndex <= 0 ? 0.5 : 1}
            icon={Back}
          />
        </XGroup.Item>
        <XGroup.Item>
          <Button
            size="$2"
            onPress={() => dispatch({type: 'forward'})}
            chromeless
            disabled={state.routeIndex >= state.routes.length - 1}
            opacity={state.routeIndex >= state.routes.length - 1 ? 0.5 : 1}
            icon={Forward}
          />
        </XGroup.Item>
      </XGroup>
    </XStack>
  )
}

export function NavMenuButton({left}: {left?: ReactNode}) {
  const ctx = useSidebarContext()
  const isLocked = useStream(ctx.isLocked)
  const isHoverVisible = useStream(ctx.isHoverVisible)
  let icon = Menu
  let tooltip = 'Lock Sidebar Open'
  let onPress = ctx.onLockSidebarOpen
  let key = 'lock'
  let color: undefined | ColorProp = undefined
  if (isLocked) {
    icon = ArrowLeftFromLine
    tooltip = 'Close Sidebar'
    onPress = ctx.onCloseSidebar
    key = 'close'
    color = '$color9'
  }
  if (!isLocked && isHoverVisible) {
    icon = ArrowRightFromLine
  }

  return (
    <XStack
      marginLeft="$2"
      // intention here is to hide the "close sidebar" button when the sidebar is locked, but the group="item" causes layout issues
      // group="item"
      justifyContent="space-between"
      width={
        isLocked
          ? SidebarWidth - 9 // not sure why this -9 is needed, but it makes the "close sidebar" button properly aligned with the sidebar width
          : 'auto'
      }
    >
      {left || <View />}
      <XStack position="relative" zIndex={1000} className="no-window-drag">
        <Tooltip
          content={tooltip}
          key={key} // use this key to make sure the component is unmounted when changes, to blur the button and make tooltip disappear
        >
          <Button
            size="$2"
            key={key}
            icon={icon}
            color={color}
            // intention here is to hide the button when the sidebar is locked, but the group="item" causes layout issues
            // {...(key === 'close'
            //   ? {opacity: 0, '$group-item-hover': {opacity: 1}}
            //   : {})}
            chromeless={isLocked}
            onMouseEnter={ctx.onMenuHover}
            onMouseLeave={ctx.onMenuHoverLeave}
            onPress={onPress}
          />
        </Tooltip>
      </XStack>
    </XStack>
  )
}

export function EditDocActions({
  docId,
  contextRoute,
  navMode = 'replace',
  pubContext,
  baseVersion,
}: {
  docId: string
  navMode?: NavMode
  contextRoute: NavRoute
  pubContext: PublicationRouteContext
  baseVersion?: string
}) {
  const pub = usePublicationInContext({
    documentId: docId,
    versionId: baseVersion,
    pubContext,
    enabled: !!docId,
  })
  const pubVersion = pub.data?.version
  const draftList = useDraftList()
  const navigate = useNavigate(navMode)

  const hasExistingDraft = draftList.data?.documents.some(
    (draft) => draft.id == docId,
  )
  const grpcClient = useGRPCClient()

  async function handleEdit() {
    console.log('handleEdit', docId, pubContext)
    try {
      if (hasExistingDraft) {
        // todo, careful! this only works because draftId is docId right now
        navigate({
          key: 'draft',
          draftId: docId,
          contextRoute,
          pubContext,
        })
        return
      }
      let draft = await grpcClient.drafts.createDraft({
        existingDocumentId: docId,
        version: baseVersion || pubVersion,
      })
      navigate({
        key: 'draft',
        draftId: draft.id,
        contextRoute,
        pubContext,
      })
    } catch (error: any) {
      if (
        error?.message.match('[failed_precondition]') &&
        error?.message.match('already exists')
      ) {
        toast('A draft already exists for this document. Please review.')
        navigate({
          key: 'draft',
          draftId: docId, // because docId and draftId are the same right now
          contextRoute,
          pubContext,
        })
        return
      }

<<<<<<< HEAD
      toast.error(`Draft Error: ${error?.message}`)
=======
      appError(`Draft Error: ${error?.message}`, {error})
>>>>>>> c1fdeadc
    }
  }

  return (
    <>
      <Tooltip content={hasExistingDraft ? 'Resume Editing' : 'Edit Document'}>
        <Button
          size="$2"
          theme={hasExistingDraft ? 'yellow' : undefined}
          onPress={() => handleEdit()}
          iconAfter={Pencil}
        />
      </Tooltip>
    </>
  )
}<|MERGE_RESOLUTION|>--- conflicted
+++ resolved
@@ -43,10 +43,7 @@
 import {ReactNode, useState} from 'react'
 import toast from 'react-hot-toast'
 import {useAppContext} from '../app-context'
-<<<<<<< HEAD
-=======
 import appError from '../errors'
->>>>>>> c1fdeadc
 import {useEntityTimeline} from '../models/changes'
 import {useGroup, useInvertedGroupContent} from '../models/groups'
 import {usePinAccount, usePinDocument, usePinGroup} from '../models/pins'
@@ -663,11 +660,7 @@
         return
       }
 
-<<<<<<< HEAD
-      toast.error(`Draft Error: ${error?.message}`)
-=======
       appError(`Draft Error: ${error?.message}`, {error})
->>>>>>> c1fdeadc
     }
   }
 
