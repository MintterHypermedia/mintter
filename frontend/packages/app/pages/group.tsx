import * as Ariakit from '@ariakit/react'
import {CompositeInput} from '@ariakit/react-core/composite/composite-input'
import {
  DndContext,
  KeyboardSensor,
  PointerSensor,
  closestCenter,
  useSensor,
  useSensors,
} from '@dnd-kit/core'
import {
  SortableContext,
  arrayMove,
  sortableKeyboardCoordinates,
  useSortable,
  verticalListSortingStrategy,
} from '@dnd-kit/sortable'
import {CSS} from '@dnd-kit/utilities'
import Footer from '@mintter/app/components/footer'
import {
  API_FILE_URL,
  Account,
  Document,
  Group,
  HMPublication,
  Profile,
  PublicationContent,
  Role,
  formattedDate,
  getBlockNode,
  pluralS,
  unpackDocId,
  unpackHmId,
} from '@mintter/shared'
import {
  AlertDialog,
  Button,
  Container,
  DialogDescription,
  DialogTitle,
  Form,
  H1,
  Heading,
  Label,
  ListItem,
  Separator,
  SizableText,
  Tooltip,
  View,
  XGroup,
  XStack,
  YGroup,
  YStack,
  toast,
} from '@mintter/ui'
import {
  ArrowUpRight,
  PackageOpen,
  Pencil,
  PlusCircle,
  Store,
  Trash,
  X,
} from '@tamagui/lucide-icons'
import 'allotment/dist/style.css'
import {matchSorter} from 'match-sorter'
import {
  ComponentProps,
  ReactNode,
  forwardRef,
  useDeferredValue,
  useEffect,
  useId,
  useMemo,
  useRef,
  useState,
} from 'react'
import {AccessoryLayout} from '../components/accessory-sidebar'
import {AccountLinkAvatar} from '../components/account-link-avatar'
import '../components/accounts-combobox.css'
import {Avatar} from '../components/avatar'
import {EntityVersionsAccessory} from '../components/changes-list'
import {useCopyGatewayReference} from '../components/copy-gateway-reference'
import {useAppDialog} from '../components/dialog'
import {EditDocButton} from '../components/edit-doc-button'
import {useEditGroupInfoDialog} from '../components/edit-group-info'
import {FooterButton} from '../components/footer'
import {AppLinkText} from '../components/link'
import {copyLinkMenuItem} from '../components/list-item'
import {MainWrapper} from '../components/main-wrapper'
import {OptionsDropdown} from '../components/options-dropdown'
import {PinGroupButton} from '../components/pin-entity'
import {PublicationListItem} from '../components/publication-list-item'
import {CopyReferenceButton} from '../components/titlebar-common'
import appError from '../errors'
import {useAccount, useAllAccounts, useMyAccount} from '../models/accounts'
import {useEntityTimeline} from '../models/changes'
import {
  useDraftList,
  usePublication,
  usePublications,
} from '../models/documents'
import {useExperiments} from '../models/experiments'
import {useGatewayUrl} from '../models/gateway-settings'
import {
  useAddGroupMember,
  useDeleteCategoryItem,
  useFullGroupContent,
  useGroup,
  useGroupContent,
  useGroupMembers,
  useMoveCategoryItem,
  useRemoveDocFromGroup,
} from '../models/groups'
import {useOpenUrl} from '../open-url'
import {AddToCategoryDialog} from '../src/add-to-category-dialog'
import {RenamePubDialog} from '../src/rename-publication-dialog'
import {useNavRoute} from '../utils/navigation'
import {useOpenDraft} from '../utils/open-draft'
import {GroupRoute} from '../utils/routes'
import {hostnameStripProtocol} from '../utils/site-hostname'
import {useNavigate} from '../utils/useNavigate'
import {AppPublicationContentProvider} from './publication-content-provider'

export default function GroupPage() {
  const experiments = useExperiments()
  const route = useNavRoute()
  const groupRoute = route.key === 'group' ? route : undefined
  if (!groupRoute) throw new Error('Group page needs group route')
  const latestGroup = useGroup(groupRoute.groupId, undefined, {})
  const groupMembers = useGroupMembers(groupRoute.groupId)
  const myAccount = useMyAccount()
  const group = useGroup(groupRoute.groupId, groupRoute.version, {})
  const myMemberRole =
    groupMembers.data?.members[myAccount.data?.id || ''] ||
    Role.ROLE_UNSPECIFIED

  let content: ReactNode = null
  if (groupRoute.listCategory === '_all') {
    content = (
      <Container>
        <GroupAllContent groupRoute={groupRoute} myMemberRole={myMemberRole} />
      </Container>
    )
  } else {
    content = <GroupHome groupRoute={groupRoute} myMemberRole={myMemberRole} />
  }

  return (
    <GroupPageFooterAccessory
      variantVersion={latestGroup.data?.version}
      route={groupRoute}
      groupVersion={group.data?.version}
    >
      <MainWrapper maxHeight={'100%'}>{content}</MainWrapper>
    </GroupPageFooterAccessory>
  )
}

function GroupPageFooterAccessory({
  children,
  route,
  groupVersion,
  variantVersion,
}: {
  children: React.ReactNode
  route: GroupRoute
  groupVersion?: string | null
  variantVersion: string | undefined
}) {
  let accessory: ReactNode | null = null
  const entityId = unpackHmId(route.groupId)
  if (entityId && groupVersion && route.accessory?.key === 'versions') {
    accessory = (
      <EntityVersionsAccessory
        id={entityId}
        activeVersion={groupVersion}
        variantVersion={variantVersion}
      />
    )
  }
  return (
    <>
      <AccessoryLayout accessory={accessory}>{children}</AccessoryLayout>
      <Footer>
        <ChangesFooterItem route={route} />
      </Footer>
    </>
  )
}

function GroupHome({
  groupRoute,
  myMemberRole,
}: {
  groupRoute: GroupRoute
  myMemberRole: Role
}) {
  const accessory = groupRoute?.accessory
  const {groupId, version} = groupRoute
  const group = useGroup(groupId, version, {
    // refetchInterval: 5_000,
  })
  const groupContent = useFullGroupContent(groupId, version)
  // const groupMembers = useGroupMembers(groupId, version)
  const groupMembers = useGroupMembers(groupId)
  const isMember = myMemberRole !== Role.ROLE_UNSPECIFIED
  // const isOwner = myAccount.data?.id === group.data?.ownerAccountId
  // const owner = groupMembers.data?.members[group.data?.ownerAccountId || '']
  const spawn = useNavigate('spawn')
  const ownerAccount = useAccount(group.data?.ownerAccountId)
  const inviteMember = useAppDialog(InviteMemberDialog)
  const openDraft = useOpenDraft()
  const ownerAccountId = group.data?.ownerAccountId
  const frontDocumentUrl = groupContent.data?.content
    ? groupContent.data?.content['/']
    : undefined
  const frontPageId = frontDocumentUrl ? unpackDocId(frontDocumentUrl) : null
  const memberCount = Object.keys(groupMembers.data?.members || {}).length
  const siteBaseUrl = group.data?.siteInfo?.baseUrl
  const {lastSyncTime, lastOkSyncTime} = group.data?.siteInfo || {}
  const now = useRoughTime()
  const syncAge = lastSyncTime ? now - lastSyncTime.seconds : 0n
  const isRecentlySynced = syncAge < 70n // slightly over 60s just in case. we are polling and updating time ever 5s
  const isRecentlyOkSynced = syncAge < 70n // slightly over 60s just in case. we are polling and updating time ever 5s
  const siteVersionMatches = true
  //https://www.notion.so/mintter/SiteInfo-version-not-set-c37f78820189401ab4621ae0f7c1b63a?pvs=4
  // const siteVersionMatches =
  //   group.data?.version === group.data?.siteInfo?.version
  const siteSyncStatus =
    isRecentlySynced && isRecentlyOkSynced
      ? siteVersionMatches
        ? GroupStatus.SyncedConnected
        : GroupStatus.UnsyncedConnected
      : GroupStatus.Disconnected
  const syncStatus = siteBaseUrl ? siteSyncStatus : undefined
  const editGroupInfo = useEditGroupInfoDialog()
  const removeDoc = useRemoveDocFromGroup()
  const frontDocMenuItems = [
    frontDocumentUrl && isMember
      ? {
          label: 'Remove Front Document',
          key: 'remove-front-doc',
          icon: Trash,
          onPress: () => {
            removeDoc
              .mutateAsync({groupId, pathName: '/'})
              .then(() => {
                toast.success('Removed front document')
              })
              .catch((error) => {
                appError(`Failed to remove front document: ${error?.message}`, {
                  error,
                })
              })
          },
        }
      : null,
  ].filter(Boolean)
  const openUrl = useOpenUrl()
  return (
    <>
      <Container>
        <YStack group="header">
          <XStack gap="$2" padding="$4" paddingHorizontal={0}>
            <YStack gap="$3" flex={1}>
              <YStack gap="$3">
                <H1 fontWeight="bold">{group.data?.title}</H1>
                {siteBaseUrl && (
                  <XStack alignItems="center" gap="$2">
                    <Tooltip
                      content={
                        group.data
                          ? `Open group in the web (${syncStatus?.message(
                              group.data,
                            )})`
                          : ''
                      }
                    >
                      <Button
                        size="$2"
                        fontFamily={'$mono'}
                        fontSize="$4"
                        // hoverStyle={{textDecorationLine: 'underline'}}
                        onPress={() => {
                          openUrl(siteBaseUrl)
                        }}
                        color="$blue10"
                        icon={
                          syncStatus &&
                          group.data && (
                            <View
                              style={{
                                borderRadius: 5,
                                width: 10,
                                height: 10,
                                backgroundColor: syncStatus.color,
                              }}
                            />
                          )
                        }
                      >
                        {hostnameStripProtocol(siteBaseUrl)}
                      </Button>
                    </Tooltip>
                  </XStack>
                )}
                <XStack>
                  <SizableText size="$5">{group.data?.description}</SizableText>
                </XStack>
              </YStack>
            </YStack>
            <YStack paddingTop="$4">
              <XStack gap="$3" alignItems="center">
                {!frontDocumentUrl && isMember && (
                  <Tooltip content={'Create Front Document'}>
                    <Button
                      icon={Store}
                      size="$2"
                      onPress={() => {
                        openDraft(
                          {groupId, pathName: '/', key: 'group'},
                          {
                            pathName: '/',
                            initialTitle: group?.data?.title,
                          },
                        )
                      }}
                    >
                      Add a Frontpage
                    </Button>
                  </Tooltip>
                )}

                <XStack
                  gap="$2"
                  // opacity={0}
                  // $group-header-hover={{
                  //   opacity: 1,
                  // }}
                >
                  <CopyReferenceButton />
                  <PinGroupButton groupId={groupId} />
                  {isMember && (
                    <Tooltip content="Edit Group info">
                      <Button
                        icon={Pencil}
                        size="$2"
                        onPress={() => {
                          editGroupInfo.open(groupId)
                        }}
                      />
                    </Tooltip>
                  )}
                </XStack>
              </XStack>
            </YStack>
          </XStack>
        </YStack>
        <YStack>
          <XStack paddingVertical="$4" alignItems="center" gap="$3">
            <XStack gap="$3" flex={1} alignItems="flex-end">
              {ownerAccountId ? (
                <YStack
                  gap="$1"
                  padding="$2"
                  bg="$blue4"
                  borderRadius="$3"
                  alignItems="flex-start"
                >
                  <SizableText size="$1">Owner:</SizableText>
                  <XStack gap="$2">
                    <AccountLinkAvatar size={24} accountId={ownerAccountId} />
                    <AppLinkText
                      toRoute={{
                        key: 'account',
                        accountId: ownerAccountId,
                      }}
                    >
                      {ownerAccount.data?.profile?.alias}
                    </AppLinkText>
                  </XStack>
                </YStack>
              ) : null}
              <XStack paddingVertical="$2">
                {Object.entries(groupMembers.data?.members || {}).map(
                  ([memberId, role], idx) => {
                    if (role === Role.OWNER) return null
                    return (
                      <XStack
                        zIndex={idx + 1}
                        key={memberId}
                        borderColor="$background"
                        backgroundColor="$background"
                        borderWidth={2}
                        borderRadius={100}
                        marginLeft={-8}
                        animation="fast"
                      >
                        <AccountLinkAvatar size={24} accountId={memberId} />
                      </XStack>
                    )
                  },
                )}
              </XStack>
            </XStack>
            {memberCount > 1 || myMemberRole === Role.OWNER ? (
              <XStack>
                {myMemberRole === Role.OWNER ? (
                  <InviteMemberButton
                    onPress={() => {
                      inviteMember.open({groupId})
                    }}
                  />
                ) : (
                  <View />
                )}
              </XStack>
            ) : null}
          </XStack>
        </YStack>
        {frontPageId && frontDocumentUrl && (
          <>
            <Separator />
            <XStack
              gap="$2"
              paddingVertical="$4"
              paddingHorizontal={0}
              minHeight="$6"
              group="item"
            >
              <FrontPublicationDisplay
                urlWithVersion={frontDocumentUrl}
                groupTitle={group.data?.title || ''}
              />

              <XStack
                gap="$2"
                position="absolute"
                right={0}
                top="$4"
                alignItems="center"
              >
                {frontDocMenuItems.length ? (
                  <OptionsDropdown
                    hiddenUntilItemHover
                    menuItems={frontDocMenuItems}
                  />
                ) : null}
                <XGroup>
                  {isMember && (
                    <EditDocButton
                      contextRoute={groupRoute}
                      variants={[
                        {
                          key: 'group',
                          groupId,
                          pathName: '/',
                        },
                      ]}
                      docId={frontPageId?.docId}
                      baseVersion={frontPageId?.version || undefined}
                      navMode="push"
                    />
                  )}
                </XGroup>
                <Tooltip content="Open in New Window">
                  <Button
                    icon={ArrowUpRight}
                    size="$2"
                    onPress={() => {
                      spawn({
                        key: 'publication',
                        documentId: frontPageId?.docId,
                        variants: [
                          {
                            key: 'group',
                            groupId,
                            pathName: '/',
                          },
                        ],
                      })
                    }}
                  />
                </Tooltip>
              </XStack>
            </XStack>
          </>
        )}
      </Container>

      {inviteMember.content}
      {editGroupInfo.content}
    </>
  )
}

export function GroupAllContent({
  groupRoute,
  myMemberRole,
}: {
  groupRoute: GroupRoute
  myMemberRole: Role
}) {
  const {groupId, version} = groupRoute
  const latestGroupContent = useGroupContent(groupId)
  const [copyDialogContent, onCopyId] = useCopyGatewayReference()
  const groupContent = useFullGroupContent(groupId, version)
  const drafts = useDraftList()
  const group = useGroup(groupId, version, {
    // refetchInterval: 5_000,
  })

  return (
    <>
      <YStack>
        {//Object.entries(groupContent.data?.content || {})
        groupContent.data?.items.map(({key, pub, author, editors, id}) => {
          if (key === '/') return null
<<<<<<< HEAD
          if (key === '_navigation') return null
=======
>>>>>>> 6fab9001
          const latestEntry = latestGroupContent.data?.content?.[key]
          const latestDocId = latestEntry ? unpackDocId(latestEntry) : null

          return (
            <GroupContentItem
              key={key}
              id={key}
              docId={id.qid}
              groupId={groupId}
              version={id?.version || undefined}
              latestVersion={latestDocId?.version || undefined}
              hasDraft={drafts.data?.documents.find((d) => d.id == id.qid)}
              onCopyUrl={() => {
                onCopyId({
                  ...id,
                  version: version || null,
                  variants: [{key: 'group', groupId, pathName: key}],
                  hostname: group.data?.siteInfo?.baseUrl || null,
                })
              }}
              pub={pub}
              userRole={myMemberRole}
              editors={editors}
              author={author}
              pathName={key}
            />
          )
        })}
      </YStack>
      {copyDialogContent}
    </>
  )
}

export function GroupCategoryContent({
  groupRoute,
  myMemberRole,
  category,
}: {
  groupRoute: GroupRoute
  myMemberRole: Role
  category: string
}) {
  const {groupId, version} = groupRoute
  const latestGroupContent = useGroupContent(groupId)
  const [copyDialogContent, onCopyId] = useCopyGatewayReference()
  const categoryContent = getBlockNode(
    navPub.data?.document?.children,
    category,
  )

  const groupContent = useFullGroupContent(groupId, version)
  const drafts = useDraftList()
  const group = useGroup(groupId, version, {
    // refetchInterval: 5_000,
  })
  const contentItems =
    categoryContent?.children
      ?.map((node) => {
        const {block} = node
        const ref = block?.ref
        const id = ref ? unpackHmId(ref) : null
        if (!id) return null
        return {ref: id, id: id.qid, version: id.version || undefined}
      })
      .filter(Boolean) || []
  const publications = usePublications(contentItems)
  const sensors = useSensors(
    useSensor(PointerSensor, {
      activationConstraint: {
        distance: 8,
      },
    }),
    useSensor(KeyboardSensor, {
      coordinateGetter: sortableKeyboardCoordinates,
    }),
  )
  const items =
    categoryContent?.children?.map((blockNode) => {
      return {id: blockNode.block.id, ref: blockNode.block.ref}
    }) || []
  const moveItem = useMoveCategoryItem(groupId, category)
  const [temporaryItems, setTemporaryItems] = useState<
    null | {id: string; ref: string | undefined}[]
  >(null)
  function handleDragEnd({active, over}) {
    const oldIndex = items.findIndex((item) => item.id === active.id)
    const toIndex = items.findIndex((item) => item.id === over.id)
    const referenceIndices = items.map((item) => item.id)
    let leftSibling = referenceIndices[toIndex - 1]
    if (leftSibling === active.id) leftSibling = referenceIndices[toIndex]
    if (active.id === over.id) return
    setTemporaryItems(arrayMove(items, oldIndex, toIndex))
    setTimeout(() => {
      setTemporaryItems(null)
    }, 200)
    moveItem.mutate({itemId: active.id, leftSibling})
  }
  const displayItems = temporaryItems || items

  const deleteItemDialog = useAppDialog(DeleteCategoryItemDialog, {
    isAlert: true,
  })

  return (
    <>
      <Container>
        {items.length === 0 ? (
          <SizableText fontSize="$4" color="$color10" margin="$4">
            No documents in this category yet.
          </SizableText>
        ) : null}
        <DndContext
          sensors={sensors}
          collisionDetection={closestCenter}
          onDragEnd={handleDragEnd}
        >
          <YStack>
            <SortableContext
              items={displayItems}
              disabled={myMemberRole === Role.ROLE_UNSPECIFIED}
              strategy={verticalListSortingStrategy}
            >
              {displayItems.map(({ref, id}) => {
                const hmId = ref ? unpackHmId(ref) : null
                if (!hmId) return null
                const {variants} = hmId
                const groupVariant = variants?.find((v) => v.key === 'group')
                if (
                  !groupVariant ||
                  groupVariant.key !== 'group' ||
                  groupVariant.groupId !== groupId
                )
                  return null
                const {pathName} = groupVariant
                if (!pathName) return null
                const latestEntry = latestGroupContent.data?.content?.[pathName]
                const latestDocId = latestEntry
                  ? unpackDocId(latestEntry)
                  : null
                const pub = groupContent.data.items.find((p) => {
                  return p.id.qid === hmId.qid
                })

                const groupEntry = groupContent.data?.content?.[pathName]
                const groupEntryId = groupEntry ? unpackDocId(groupEntry) : null
                if (!groupEntryId) return null
                return (
                  <SortableGroupContentItem
                    key={id}
                    id={id}
                    docId={hmId.qid}
                    groupId={groupId}
                    version={groupEntryId?.version || undefined}
                    latestVersion={latestDocId?.version || undefined}
                    hasDraft={drafts.data?.documents.find(
                      (d) => d.id == hmId.qid,
                    )}
                    groupVariantCategory={category}
                    onRemoveFromCategory={
                      myMemberRole === Role.ROLE_UNSPECIFIED
                        ? undefined
                        : () => {
                            deleteItemDialog.open({
                              groupId,
                              itemId: id,
                              categoryLabel: categoryContent?.block.text || '?',
                            })
                          }
                    }
                    onCopyUrl={() => {
                      onCopyId({
                        ...hmId,
                        version: version || null,
                        variants: [{key: 'group', groupId, pathName}],
                        hostname: group.data?.siteInfo?.baseUrl || null,
                      })
                    }}
                    pub={pub?.pub}
                    userRole={myMemberRole}
                    editors={pub?.editors || []}
                    author={pub?.author}
                    pathName={pathName}
                  />
                )
              })}
            </SortableContext>
          </YStack>
        </DndContext>
      </Container>
      {deleteItemDialog.content}
      {copyDialogContent}
    </>
  )
}

function DeleteCategoryItemDialog({
  onClose,
  input,
}: {
  onClose: () => void
  input: {groupId: string; itemId: string; categoryLabel: string}
}) {
  const deleteItem = useDeleteCategoryItem(input.groupId, {
    onSuccess: onClose,
  })
  return (
    <YStack gap="$4" padding="$4" borderRadius="$3">
      <AlertDialog.Title>Remove Item from Category</AlertDialog.Title>
      <AlertDialog.Description>
        Remove this item from the "{input.categoryLabel}" category?
      </AlertDialog.Description>

      <XStack gap="$3" justifyContent="flex-end">
        <AlertDialog.Cancel asChild>
          <Button
            onPress={() => {
              onClose()
            }}
            chromeless
          >
            Cancel
          </Button>
        </AlertDialog.Cancel>
        <AlertDialog.Action asChild>
          <Button
            theme="red"
            onPress={() => {
              deleteItem.mutate(input)
              onClose()
            }}
          >
            Delete from Category
          </Button>
        </AlertDialog.Action>
      </XStack>
    </YStack>
  )
}

function SortableGroupContentItem({
  id,
  ...props
}: ComponentProps<typeof GroupContentItem> & {id: string}) {
  const {attributes, listeners, setNodeRef, transform, transition} =
    useSortable({id})

  const style = {
    transform: CSS.Transform.toString(transform),
    transition,
  }

  return (
    <div ref={setNodeRef} style={style} {...attributes} {...listeners}>
      <GroupContentItem {...props} id={id} />
    </div>
  )
}

function GroupContentItem({
  docId,
  groupVariantCategory,
  id,
  version,
  latestVersion,
  hasDraft,
  groupId,
  pathName,
  userRole,
  pub,
  editors,
  author,
  onCopyUrl,
  onRemoveFromCategory,
}: {
  docId: string
  groupVariantCategory?: string
  id: string
  version?: string
  latestVersion?: string
  hasDraft: undefined | Document
  groupId: string
  pathName: string
  userRole: Role
  pub: HMPublication | undefined
  editors: Array<Account | string | undefined>
  author: Account | string | undefined
  onCopyUrl: () => void
  onRemoveFromCategory?: () => void
}) {
  const removeDoc = useRemoveDocFromGroup()
  const renameDialog = useAppDialog(RenamePubDialog)
  const addToCategoryDialog = useAppDialog(AddToCategoryDialog)
  const gwUrl = useGatewayUrl()
  if (!pub) return null
  const memberMenuItems = [
    {
      label: 'Remove from Group',
      icon: Trash,
      onPress: () => {
        removeDoc.mutate({groupId, pathName})
      },
      key: 'remove',
    },
    {
      label: 'Rename Short Path',
      icon: Pencil,
      onPress: () => {
        renameDialog.open({
          pathName,
          groupId,
          docTitle: pub.document?.title || '',
        })
      },
      key: 'rename',
    },
    ...(onRemoveFromCategory
      ? [
          {
            key: 'remove-from-category',
            label: 'Remove from this Category',
            icon: X,
            onPress: onRemoveFromCategory,
          },
        ]
      : []),
    {
      label: 'Add to Category',
      icon: PackageOpen,
      onPress: () => {
        addToCategoryDialog.open({groupId, docId, pathName})
      },
      key: 'add-to-category',
    },
  ]
  const ownerId = pub.document?.author
  if (!ownerId) return null
  return (
    <>
      <PublicationListItem
        // debugId={id}
        publication={pub}
        editors={editors}
        author={author}
        hasDraft={hasDraft}
        pathName={pathName}
        onPathNamePress={
          userRole > 0
            ? () => {
                renameDialog.open({
                  pathName,
                  groupId,
                  docTitle: pub.document?.title || '',
                })
              }
            : undefined
        }
        variants={[{key: 'group', groupId, pathName}]}
        menuItems={() => [
          copyLinkMenuItem(onCopyUrl, 'Group Publication'),
          ...(userRole != Role.ROLE_UNSPECIFIED ? memberMenuItems : []),
        ]}
        openRoute={{
          key: 'publication',
          documentId: docId,
          groupVariantCategory,
          ...(latestVersion === version
            ? {variants: [{key: 'group', groupId, pathName}]}
            : {
                versionId: version,
                variants: [{key: 'author', author: ownerId}],
              }),
        }}
      />
      {renameDialog.content}
      {addToCategoryDialog.content}
    </>
  )
}

function InviteMemberButton(props: React.ComponentProps<typeof Button>) {
  return (
    <Button icon={PlusCircle} size="$2" {...props}>
      Invite Editor
    </Button>
  )
}

function normalizeAccountId(accountId: string) {
  if (accountId.length === 48) return accountId
  const fromUrl = unpackHmId(accountId)
  if (fromUrl && fromUrl.type === 'a') return fromUrl.eid
}

type AccountListItem = {
  id: string
  profile?: Profile
  alias?: string
  devices: any
  isTrusted: boolean
}

function InviteMemberDialog({
  input,
  onClose,
}: {
  input: {groupId: string}
  onClose: () => void
}) {
  const addMember = useAddGroupMember()
  const accounts = useAllAccounts(true)

  const accountsMap = useMemo(
    () =>
      accounts.status == 'success'
        ? accounts.data.accounts.reduce((acc, current) => {
            if (current?.profile?.alias) {
              acc[current.id] = {...current, alias: current?.profile?.alias}
            }

            return acc
          }, {})
        : {},
    [accounts.status, accounts.data],
  )
  let accountsListValues = Object.values(accountsMap)

  const [selectedMembers, setMemberSelection] = useState<Array<string>>([])
  const [value, setValue] = useState('')

  const searchValue = useDeferredValue(value)

  const matches = useMemo(() => {
    return matchSorter(accountsListValues, searchValue, {
      // baseSort: (a, b) => (a.index < b.index ? -1 : 1),
      keys: ['id', 'alias'],
    })
      .slice(0, 10)
      .map((v: any) => v.id)
  }, [accountsListValues, searchValue])

  return (
    <>
      <Form
        onSubmit={() => {
          if (!selectedMembers.length) {
            toast.error('Empty selection')
            return
          }

          addMember
            .mutateAsync({
              groupId: input.groupId,
              members: selectedMembers,
            })
            .then(() => {
              onClose()
              toast.success('Members added to group')
            })
            .catch((error) => {
              toast.error('Error when adding members: ', error)
            })
        }}
      >
        <DialogTitle>Add Group Editor</DialogTitle>

        <YStack paddingVertical="$3" gap="$2">
          <Label>Contacts</Label>
          <TagInput
            label="Accounts"
            value={value}
            onChange={setValue}
            values={selectedMembers}
            onValuesChange={setMemberSelection}
            placeholder="Search by alias..."
            accountsMap={accountsMap}
          >
            {matches.map((value) => (
              <TagInputItem
                key={value}
                value={value}
                account={accountsMap[value]}
              />
            ))}
            {matches.length == 0 ? (
              <TagInputItem
                onClick={() => {
                  let unpackedId = unpackHmId(value)
                  const eid = unpackedId?.eid
                  if (eid && unpackedId?.type == 'a') {
                    setMemberSelection((values) => [...values, eid])
                  }
                }}
              >
                Add &quot;{value}&quot;
              </TagInputItem>
            ) : null}
          </TagInput>
        </YStack>
        <DialogDescription gap="$3">
          <SizableText>Search for member alias, or paste member ID</SizableText>
        </DialogDescription>
        <Form.Trigger asChild>
          <Button>Add Member</Button>
        </Form.Trigger>
      </Form>
    </>
  )
}

function FrontPublicationDisplay({
  urlWithVersion,
  groupTitle,
}: {
  urlWithVersion: string
  groupTitle: string
}) {
  const route = useNavRoute()
  const groupRoute = route.key === 'group' ? route : undefined
  const unpacked = unpackDocId(urlWithVersion)
  const pub = usePublication({
    id: unpacked?.docId || '',
    version: unpacked?.version || '',
  })

  return pub.status == 'success' && pub.data ? (
    <YStack
      width="100%"
      maxWidth="calc(90ch + 20vw)"
      paddingHorizontal="$5"
      alignSelf="center"
    >
      {pub.data?.document?.title && groupTitle !== pub.data?.document?.title ? (
        <Heading
          size="$1"
          fontSize={'$2'}
          paddingHorizontal="$5"
          $gtMd={{
            paddingHorizontal: '$6',
          }}
        >
          {pub.data?.document?.title}
        </Heading>
      ) : null}
      <AppPublicationContentProvider
        routeParams={{blockRef: groupRoute?.blockId}}
      >
        <PublicationContent publication={pub.data} />
      </AppPublicationContentProvider>
    </YStack>
  ) : null
}

function useRoughTime(): bigint {
  // hook that provides time in seconds, updates every 5 seconds
  const [time, setTime] = useState(BigInt(Math.round(Date.now() / 1000)))
  const timer = useRef<NodeJS.Timeout | null>(null)
  const updateTime = () => {
    setTime(BigInt(Math.round(Date.now() / 1000)))
  }
  useEffect(() => {
    timer.current = setInterval(updateTime, 5_000)
    return () => {
      if (timer.current) clearInterval(timer.current)
    }
  }, [])
  return time
}

const GroupStatus = {
  SyncedConnected: {
    color: 'green',
    message: (g: Group) =>
      `Synced and Connected to ${hostnameStripProtocol(g.siteInfo?.baseUrl)}`,
  },
  UnsyncedConnected: {color: 'orange', message: (g: Group) => `Syncing`},
  Disconnected: {
    color: 'gray',
    message: (g: Group) =>
      g.siteInfo?.lastOkSyncTime && g.siteInfo?.lastOkSyncTime?.seconds !== 0n
        ? `Last Synced ${formattedDate(g.siteInfo.lastOkSyncTime)}`
        : `Not Connected`,
  },
} as const

function ChangesFooterItem({route}: {route: GroupRoute}) {
  const timeline = useEntityTimeline(route.groupId)
  const count = timeline.data?.timelineEntries.length || 0
  const replace = useNavigate('replace')
  return (
    <FooterButton
      active={route.accessory?.key === 'versions'}
      label={`${count} ${pluralS(count, 'Version')}`}
      icon={Pencil}
      onPress={() => {
        if (route.accessory) return replace({...route, accessory: null})
        replace({...route, accessory: {key: 'versions'}})
      }}
    />
  )
}

// export function EntityChangesAccessory({
//   id,
//   accessory,
// }: {
//   id: UnpackedHypermediaId | null
//   accessory: EntityVersionsAccessory | undefined | null
// }) {
//   const timeline = useEntityTimeline(
//     (id && createHmId(id.type, id.eid)) || undefined,
//   )
//   if (accessory?.key !== 'versions') return null
//   return (
//     <AccessoryContainer title="Changes">
//       <Text>Changes of {JSON.stringify(timeline.data)}</Text>
//     </AccessoryContainer>
//   )
// }

export interface TagInputProps extends Omit<Ariakit.ComboboxProps, 'onChange'> {
  label: string
  value?: string
  onChange?: (value: string) => void
  defaultValue?: string
  values?: Array<string>
  onValuesChange?: (values: Array<string>) => void
  defaultValues?: Array<AccountListItem>
  accountsMap: Record<string, AccountListItem>
}

export const TagInput = forwardRef<HTMLInputElement, TagInputProps>(
  function TagInput(props, ref) {
    const {
      label,
      defaultValue,
      value,
      onChange,
      defaultValues,
      values,
      onValuesChange,
      children,
      accountsMap,
      ...comboboxProps
    } = props

    const comboboxRef = useRef<HTMLInputElement>(null)
    const defaultComboboxId = useId()
    const comboboxId = comboboxProps.id || defaultComboboxId

    const combobox = Ariakit.useComboboxStore({
      value,
      defaultValue,
      setValue: onChange,
      resetValueOnHide: true,
    })

    const select = Ariakit.useSelectStore<any>({
      combobox,
      value: values,
      defaultValue: defaultValues,
      setValue: onValuesChange,
    })

    const composite = Ariakit.useCompositeStore({
      defaultActiveId: comboboxId,
    })

    const selectedValues = select.useState('value')

    // Reset the combobox value whenever an item is checked or unchecked.
    useEffect(() => combobox.setValue(''), [selectedValues, combobox])

    const toggleValueFromSelectedValues = (value: string) => {
      select.setValue((prevSelectedValues) => {
        const index = prevSelectedValues.indexOf(value)
        if (index !== -1) {
          return prevSelectedValues.filter((v: string) => v != value)
        }
        return [...prevSelectedValues, value]
      })
    }

    const onItemClick = (value: string) => () => {
      toggleValueFromSelectedValues(value)
    }

    const onItemKeyDown = (event: React.KeyboardEvent<HTMLButtonElement>) => {
      if (event.key === 'Backspace' || event.key === 'Delete') {
        event.currentTarget.click()
      }
    }

    const onInputKeyDown = (event: React.KeyboardEvent<HTMLInputElement>) => {
      if (event.key !== 'Backspace') return
      const {selectionStart, selectionEnd} = event.currentTarget
      const isCaretAtTheBeginning = selectionStart === 0 && selectionEnd === 0
      if (!isCaretAtTheBeginning) return
      select.setValue((values) => {
        if (!values.length) return values
        return values.slice(0, values.length - 1)
      })
      combobox.hide()
    }

    return (
      <Ariakit.Composite
        store={composite}
        role="grid"
        aria-label={label}
        className="tag-grid"
        onClick={() => comboboxRef.current?.focus()}
        render={
          <XStack
            // borderColor="$borderColor"
            // borderWidth={1}
            borderRadius="$2"
            padding="$1"
            backgroundColor="white"
          />
        }
      >
        <Ariakit.CompositeRow
          role="row"
          render={<XStack gap="$1" width="100%" flexWrap="wrap" />}
        >
          {selectedValues.map((value) => {
            let account = accountsMap[value]
            let alias =
              account && account?.profile?.alias ? account.profile.alias : value
            let avatar = account?.profile?.avatar
            return (
              // <AccountCard accountId={value} key={value}>
              <Ariakit.CompositeItem
                key={value}
                role="gridcell"
                onClick={onItemClick(value)}
                onKeyDown={onItemKeyDown}
                onFocus={combobox.hide}
                render={
                  <XStack
                    gap="$2"
                    padding="$1.5"
                    minHeight="2rem"
                    borderRadius="$1"
                    backgroundColor="$backgroundFocus"
                    borderColor="$borderColor"
                    alignItems="center"
                    hoverStyle={{
                      cursor: 'pointer',
                      backgroundColor: '$color7',
                    }}
                  />
                }
              >
                <Avatar
                  label={alias}
                  id={value}
                  url={avatar ? `${API_FILE_URL}/${avatar}` : undefined}
                />
                <SizableText size="$3">
                  {alias
                    ? alias
                    : value.length > 20
                    ? `${value?.slice(0, 5)}...${value?.slice(-5)}`
                    : value}
                </SizableText>
                {/* <span className="tag-remove"></span> */}
                <X size={12} />
              </Ariakit.CompositeItem>
              // </AccountCard>
            )
          })}
          <YStack role="gridcell" flex={1}>
            <Ariakit.CompositeItem
              id={comboboxId}
              render={
                <CompositeInput
                  ref={comboboxRef}
                  onKeyDown={onInputKeyDown}
                  render={
                    <Ariakit.Combobox
                      ref={ref}
                      store={combobox}
                      autoSelect
                      className="combobox"
                      {...comboboxProps}
                    />
                  }
                />
              }
            />
          </YStack>
          <Ariakit.ComboboxPopover
            store={combobox}
            portal
            sameWidth
            gutter={8}
            render={
              <Ariakit.SelectList
                store={select}
                render={
                  <YGroup
                    zIndex={100000}
                    backgroundColor="$background"
                    separator={<Separator />}
                  />
                }
              />
            }
          >
            {children}
          </Ariakit.ComboboxPopover>
        </Ariakit.CompositeRow>
      </Ariakit.Composite>
    )
  },
)

export interface TagInputItemProps extends Ariakit.SelectItemProps {
  children?: React.ReactNode
  account?: AccountListItem
}

export const TagInputItem = forwardRef<HTMLDivElement, TagInputItemProps>(
  function TagInputItem(props, ref) {
    let label = useMemo(() => {
      if (!props.account)
        return (
          `${props.value?.slice(0, 5)}...${props.value?.slice(-5)}` || 'account'
        )

      return (
        props.account.alias ||
        `${props.value?.slice(0, 5)}...${props.value?.slice(-5)}` ||
        'account'
      )
    }, [props.account, props.value])
    return (
      <Ariakit.SelectItem
        ref={ref}
        {...props}
        render={
          <Ariakit.ComboboxItem
            render={
              <TagInputItemContent
                className="combobox-item"
                render={props.render}
              />
            }
          />
        }
      >
        <XStack gap="$2" flex={1}>
          <Ariakit.SelectItemCheck />
          <Avatar
            label={props.account?.alias}
            id={props.value}
            url={
              props.account?.profile?.avatar
                ? `${API_FILE_URL}/${props.account?.profile?.avatar}`
                : undefined
            }
          />
          <XStack flex={1}>
            <SizableText size="$3" color="currentColor">
              {props.children || label}
            </SizableText>
          </XStack>
        </XStack>
      </Ariakit.SelectItem>
    )
  },
)

const TagInputItemContent = forwardRef<any, any>(
  function TagInputItemContent(props, ref) {
    let {render, children, ...restProps} = props

    return (
      <YGroup.Item>
        <ListItem ref={ref} {...restProps} className="combobox-item">
          {render ? render : children}
        </ListItem>
      </YGroup.Item>
    )
  },
)<|MERGE_RESOLUTION|>--- conflicted
+++ resolved
@@ -1,5 +1,5 @@
 import * as Ariakit from '@ariakit/react'
-import {CompositeInput} from '@ariakit/react-core/composite/composite-input'
+import { CompositeInput } from '@ariakit/react-core/composite/composite-input'
 import {
   DndContext,
   KeyboardSensor,
@@ -15,7 +15,7 @@
   useSortable,
   verticalListSortingStrategy,
 } from '@dnd-kit/sortable'
-import {CSS} from '@dnd-kit/utilities'
+import { CSS } from '@dnd-kit/utilities'
 import Footer from '@mintter/app/components/footer'
 import {
   API_FILE_URL,
@@ -63,7 +63,7 @@
   X,
 } from '@tamagui/lucide-icons'
 import 'allotment/dist/style.css'
-import {matchSorter} from 'match-sorter'
+import { matchSorter } from 'match-sorter'
 import {
   ComponentProps,
   ReactNode,
@@ -75,33 +75,33 @@
   useRef,
   useState,
 } from 'react'
-import {AccessoryLayout} from '../components/accessory-sidebar'
-import {AccountLinkAvatar} from '../components/account-link-avatar'
+import { AccessoryLayout } from '../components/accessory-sidebar'
+import { AccountLinkAvatar } from '../components/account-link-avatar'
 import '../components/accounts-combobox.css'
-import {Avatar} from '../components/avatar'
-import {EntityVersionsAccessory} from '../components/changes-list'
-import {useCopyGatewayReference} from '../components/copy-gateway-reference'
-import {useAppDialog} from '../components/dialog'
-import {EditDocButton} from '../components/edit-doc-button'
-import {useEditGroupInfoDialog} from '../components/edit-group-info'
-import {FooterButton} from '../components/footer'
-import {AppLinkText} from '../components/link'
-import {copyLinkMenuItem} from '../components/list-item'
-import {MainWrapper} from '../components/main-wrapper'
-import {OptionsDropdown} from '../components/options-dropdown'
-import {PinGroupButton} from '../components/pin-entity'
-import {PublicationListItem} from '../components/publication-list-item'
-import {CopyReferenceButton} from '../components/titlebar-common'
+import { Avatar } from '../components/avatar'
+import { EntityVersionsAccessory } from '../components/changes-list'
+import { useCopyGatewayReference } from '../components/copy-gateway-reference'
+import { useAppDialog } from '../components/dialog'
+import { EditDocButton } from '../components/edit-doc-button'
+import { useEditGroupInfoDialog } from '../components/edit-group-info'
+import { FooterButton } from '../components/footer'
+import { AppLinkText } from '../components/link'
+import { copyLinkMenuItem } from '../components/list-item'
+import { MainWrapper } from '../components/main-wrapper'
+import { OptionsDropdown } from '../components/options-dropdown'
+import { PinGroupButton } from '../components/pin-entity'
+import { PublicationListItem } from '../components/publication-list-item'
+import { CopyReferenceButton } from '../components/titlebar-common'
 import appError from '../errors'
-import {useAccount, useAllAccounts, useMyAccount} from '../models/accounts'
-import {useEntityTimeline} from '../models/changes'
+import { useAccount, useAllAccounts, useMyAccount } from '../models/accounts'
+import { useEntityTimeline } from '../models/changes'
 import {
   useDraftList,
   usePublication,
   usePublications,
 } from '../models/documents'
-import {useExperiments} from '../models/experiments'
-import {useGatewayUrl} from '../models/gateway-settings'
+import { useExperiments } from '../models/experiments'
+import { useGatewayUrl } from '../models/gateway-settings'
 import {
   useAddGroupMember,
   useDeleteCategoryItem,
@@ -112,15 +112,15 @@
   useMoveCategoryItem,
   useRemoveDocFromGroup,
 } from '../models/groups'
-import {useOpenUrl} from '../open-url'
-import {AddToCategoryDialog} from '../src/add-to-category-dialog'
-import {RenamePubDialog} from '../src/rename-publication-dialog'
-import {useNavRoute} from '../utils/navigation'
-import {useOpenDraft} from '../utils/open-draft'
-import {GroupRoute} from '../utils/routes'
-import {hostnameStripProtocol} from '../utils/site-hostname'
-import {useNavigate} from '../utils/useNavigate'
-import {AppPublicationContentProvider} from './publication-content-provider'
+import { useOpenUrl } from '../open-url'
+import { AddToCategoryDialog } from '../src/add-to-category-dialog'
+import { RenamePubDialog } from '../src/rename-publication-dialog'
+import { useNavRoute } from '../utils/navigation'
+import { useOpenDraft } from '../utils/open-draft'
+import { GroupRoute } from '../utils/routes'
+import { hostnameStripProtocol } from '../utils/site-hostname'
+import { useNavigate } from '../utils/useNavigate'
+import { AppPublicationContentProvider } from './publication-content-provider'
 
 export default function GroupPage() {
   const experiments = useExperiments()
@@ -517,10 +517,6 @@
         {//Object.entries(groupContent.data?.content || {})
         groupContent.data?.items.map(({key, pub, author, editors, id}) => {
           if (key === '/') return null
-<<<<<<< HEAD
-          if (key === '_navigation') return null
-=======
->>>>>>> 6fab9001
           const latestEntry = latestGroupContent.data?.content?.[key]
           const latestDocId = latestEntry ? unpackDocId(latestEntry) : null
 
