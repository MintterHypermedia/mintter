import { AppBanner, BannerText } from '@mintter/app/components/app-banner'
import Footer from '@mintter/app/components/footer'
import { useNavRoute } from '@mintter/app/utils/navigation'
import { trpc } from '@mintter/desktop/src/trpc'
import { HMEditorContainer, HyperMediaEditorView } from '@mintter/editor'
import {
  StateStream,
  blockStyles,
<<<<<<< HEAD
=======
  createPublicWebHmUrl,
>>>>>>> c1fdeadc
  formattedDateMedium,
  unpackDocId,
  useHeadingMarginStyles,
  useHeadingTextStyles,
  usePublicationContentContext
} from '@mintter/shared'
import {
  Button,
  Input,
  SizableText,
  Theme,
  XStack,
  YStack,
  useStream,
} from '@mintter/ui'
<<<<<<< HEAD
import { useSelector } from '@xstate/react'
import { useEffect, useRef, useState } from 'react'
import { ErrorBoundary, FallbackProps } from 'react-error-boundary'
import { ActorRefFrom } from 'xstate'
import { MainWrapper } from '../components/main-wrapper'
import { useDraftEditor } from '../models/documents'
import { draftMachine } from '../models/draft-machine'
import { useHasDevTools } from '../models/experiments'
import { useOpenDraft } from '../utils/open-draft'
import { AppPublicationContentProvider } from './publication'
=======
import {useSelector} from '@xstate/react'
import {useEffect, useRef, useState} from 'react'
import {ErrorBoundary, FallbackProps} from 'react-error-boundary'
import {ActorRefFrom} from 'xstate'
import {MainWrapper} from '../components/main-wrapper'
import {copyUrlToClipboardWithFeedback} from '../copy-to-clipboard'
import {useDraftEditor} from '../models/documents'
import {DraftStatusContext, draftMachine} from '../models/draft-machine'
import {useHasDevTools} from '../models/experiments'
import {useOpenDraft} from '../utils/open-draft'
import {AppPublicationContentProvider} from './publication'
>>>>>>> c1fdeadc

export default function DraftPage() {
  let route = useNavRoute()
  if (route.key != 'draft') throw new Error('DraftPage must have draft route')

  const openDraft = useOpenDraft('replace')
  const documentId = route.draftId! // TODO, clean this up when draftId != docId
  useEffect(() => {
    if (route.key === 'draft' && route.draftId === undefined) {
      openDraft()
    }
  }, [route])

<<<<<<< HEAD
  let {state, editorStream, draft, editor, handleDrop} = useDraftEditor({
=======
  const isSaved = DraftStatusContext.useSelector((s) => s.matches('saved'))

  let data = useDraftEditor({
>>>>>>> c1fdeadc
    documentId: route.draftId,
    route,
  })

<<<<<<< HEAD
        <MainWrapper
          backgroundColor="red"
          onDrop={(e) => {
            handleDrop(e)
          }}
        >
          <AppPublicationContentProvider disableEmbedClick onCopyBlock={null}>
            <YStack id="editor-title">
              <DraftTitleInput
                draftId={draft?.id}
=======
  useEffect(() => {
    function handleSelectAll(event: KeyboardEvent) {
      if (event.key == 'a' && event.metaKey) {
        if (data.editor) {
          event.preventDefault()
          data.editor._tiptapEditor.commands.focus()
          data.editor._tiptapEditor.commands.selectAll()
        }
      }
    }

    window.addEventListener('keydown', handleSelectAll)

    return () => {
      window.removeEventListener('keydown', handleSelectAll)
    }
  }, [])

  if (data.state.matches('ready')) {
    return (
      <ErrorBoundary
        FallbackComponent={DraftError}
        onReset={() => window.location.reload()}
      >
        <MainWrapper>
          <AppPublicationContentProvider
            disableEmbedClick
            onCopyBlock={(blockId: string) => {
              if (route.key != 'draft')
                throw new Error('DraftPage must have draft route')
              if (!route.draftId)
                throw new Error('draft route draftId is missing')
              const id = unpackDocId(route.draftId)
              if (!id?.eid)
                throw new Error('eid could not be extracted from draft route')
              copyUrlToClipboardWithFeedback(
                createPublicWebHmUrl('d', id.eid, {blockRef: blockId}),
                'Block',
              )
            }}
          >
            <YStack id="editor-title">
              <DraftTitleInput
                draftActor={data.actor}
>>>>>>> c1fdeadc
                onEnter={() => {
                  editor?._tiptapEditor?.commands?.focus?.('start')
                }}
              />
            </YStack>
            <HMEditorContainer>
<<<<<<< HEAD
              {editor && <HyperMediaEditorView editor={editor} />}
=======
              {data.state.context.draft &&
              data.editor &&
              data.editor.topLevelBlocks.length ? (
                <HyperMediaEditorView editor={data.editor} />
              ) : null}
>>>>>>> c1fdeadc
            </HMEditorContainer>
          </AppPublicationContentProvider>
          {documentId ? (
            <DraftDevTools draftId={documentId} editorState={editorStream} />
          ) : null}
        </MainWrapper>
        <Footer>
          <XStack gap="$3" marginHorizontal="$3">
<<<<<<< HEAD
            {draft?.updateTime && (
              <SizableText size="$1" color="$color9">
                Last update: {formattedDateMedium(draft.updateTime)}
=======
            {data.draft?.updateTime && (
              <SizableText size="$1" color={isSaved ? '$color' : '$color9'}>
                Last update: {formattedDateMedium(data.draft.updateTime)}
>>>>>>> c1fdeadc
              </SizableText>
            )}
          </XStack>
        </Footer>
      </ErrorBoundary>
    )
  }

  if (data.state.matches('error')) {
    return (
      <MainWrapper>
        <XStack jc="center" ai="center" f={1} backgroundColor={'$color2'}>
          <YStack
            space
            theme="red"
            backgroundColor="$color1"
            maxWidth={500}
            marginVertical="$7"
            padding="$4"
            f={1}
            borderRadius="$4"
          >
            <SizableText size="$5" fontWeight="bold" color="$red10">
              Sorry, this drafts appears to be corrupt
            </SizableText>

            <SizableText size="$2">
              Well, this is embarrasing. for some reason we are not able to load
              this draft due to a internal problem in the draft changes. TODO.
            </SizableText>

            <XStack jc="center">
              <Button
                size="$2"
                onPress={() => {
                  data.send({type: 'RESET.CORRUPT.DRAFT'})
                }}
              >
                Reset Draft
              </Button>
            </XStack>
          </YStack>
        </XStack>
      </MainWrapper>
    )
  }

  // console.log('=== DATA', data.state.value)

  // if (data.state.matches('waiting')) {
  //   return <DocumentPlaceholder />
  // }

  return null
}

function applyTitleResize(target: HTMLTextAreaElement) {
  // without this, the scrollHeight doesn't shrink, so when the user deletes a long title it doesnt shrink back
  target.style.height = ''

  // here is the actual auto-resize
  target.style.height = `${target.scrollHeight}px`
}

function DraftTitleInput({
  onEnter,
  draftActor,
}: {
  onEnter: () => void
  draftActor: ActorRefFrom<typeof draftMachine>
}) {
  const {textUnit, layoutUnit} = usePublicationContentContext()
  let headingTextStyles = useHeadingTextStyles(1, textUnit)
  const title = useSelector(draftActor, (s) => s.context.title || '')

  const input = useRef<HTMLTextAreaElement | null>(null)
  const headingMarginStyles = useHeadingMarginStyles(2, layoutUnit)

  useEffect(() => {
    // handle the initial size of the title
    const target = input.current
    if (!target) return
    applyTitleResize(target)
  }, [])

  useEffect(() => {
    const target = input.current
    if (!target) return
    if (target.value !== title) {
      // handle cases where the model has a different title. this happens when pasting multiline text into the title
      target.value = title || ''
      applyTitleResize(target)
    }
  }, [title])

  useEffect(() => {
    function handleResize() {
      // handle the resize size of the title, responsive size may be changed
      const target = input.current
      if (!target) return
      applyTitleResize(target)
    }
    window.addEventListener('resize', handleResize)
    return () => {
      window.removeEventListener('resize', handleResize)
    }
  }, [])

  return (
    <XStack
      {...blockStyles}
      marginBottom={layoutUnit}
      paddingBottom={layoutUnit / 2}
      borderBottomColor="$color6"
      borderBottomWidth={1}
      paddingHorizontal={54}
      {...headingMarginStyles}
    >
      <Input
        // we use multiline so that we can avoid horizontal scrolling for long titles
        multiline
        // @ts-expect-error this will only work on web, where multiline TextInput is a HTMLTextAreaElement
        ref={input}
        onKeyPress={(e) => {
          if (e.nativeEvent.key == 'Enter') {
            e.preventDefault()
            onEnter()
          }
        }}
        size="$9"
        borderRadius="$1"
        borderWidth={0}
        overflow="hidden" // trying to hide extra content that flashes when pasting multi-line text into the title
        flex={1}
        backgroundColor="$color2"
        fontWeight="bold"
        fontFamily="$body"
        onChange={(e) => {
          // @ts-expect-error
          applyTitleResize(e.target as HTMLTextAreaElement)
        }}
        outlineColor="transparent"
        borderColor="transparent"
        paddingLeft={9.6}
        defaultValue={title?.trim() || ''} // this is still a controlled input because of the value comparison in useLayoutEffect
        // value={title}
        onChangeText={(title) => {
          // TODO: change title here
          draftActor.send({type: 'CHANGE', title})
        }}
        placeholder="Untitled Document"
        {...headingTextStyles}
        padding={0}
      />
    </XStack>
  )
}

function DraftDevTools({
  draftId,
  editorState,
}: {
  draftId: string
  editorState: StateStream<any>
}) {
  const hasDevTools = useHasDevTools()
  const openDraft = trpc.diagnosis.openDraftLog.useMutation()
  const [debugValue, setShowValue] = useState(false)
  const editorValue = useStream(editorState)
  if (!hasDevTools) return null
  return (
    <YStack alignSelf="stretch">
      <XStack space="$4" margin="$4">
        <Button
          size="$2"
          theme="orange"
          onPress={() => {
            openDraft.mutate(draftId)
          }}
        >
          Open Draft Log
        </Button>
        <Button
          theme="orange"
          size="$2"
          onPress={() => setShowValue((v) => !v)}
        >
          {debugValue ? 'Hide Draft Value' : 'Show Draft Value'}
        </Button>
      </XStack>
      {debugValue && (
        <code style={{whiteSpace: 'pre-wrap'}}>
          {JSON.stringify(editorValue, null, 2)}
        </code>
      )}
    </YStack>
  )
}

function NotSavingBanner() {
  return (
    <AppBanner>
      <BannerText>
        The Draft might not be saved because your Local peer is not ready (yet!)
      </BannerText>
    </AppBanner>
  )
}

function DraftError({
  documentId,
  error,
  resetErrorBoundary,
}: FallbackProps & {documentId: string}) {
  return (
    <Theme name="red">
      <YStack
        marginVertical="$8"
        padding="$4"
        borderRadius="$5"
        borderColor="$color5"
        borderWidth={1}
        backgroundColor="$color3"
        gap="$3"
        alignItems="center"
      >
        <SizableText size="$4" textAlign="center" color="$color9">
          Error loading Draft (Document Id: {documentId})
        </SizableText>
        <SizableText color="$color8" size="$2" fontFamily="$mono">
          {JSON.stringify(error)}
        </SizableText>
        <Button size="$3" onPress={() => resetErrorBoundary()}>
          Retry
        </Button>
      </YStack>
    </Theme>
  )
}<|MERGE_RESOLUTION|>--- conflicted
+++ resolved
@@ -1,20 +1,17 @@
-import { AppBanner, BannerText } from '@mintter/app/components/app-banner'
+import {AppBanner, BannerText} from '@mintter/app/components/app-banner'
 import Footer from '@mintter/app/components/footer'
-import { useNavRoute } from '@mintter/app/utils/navigation'
-import { trpc } from '@mintter/desktop/src/trpc'
-import { HMEditorContainer, HyperMediaEditorView } from '@mintter/editor'
+import {useNavRoute} from '@mintter/app/utils/navigation'
+import {trpc} from '@mintter/desktop/src/trpc'
+import {HMEditorContainer, HyperMediaEditorView} from '@mintter/editor'
 import {
   StateStream,
   blockStyles,
-<<<<<<< HEAD
-=======
   createPublicWebHmUrl,
->>>>>>> c1fdeadc
   formattedDateMedium,
   unpackDocId,
   useHeadingMarginStyles,
   useHeadingTextStyles,
-  usePublicationContentContext
+  usePublicationContentContext,
 } from '@mintter/shared'
 import {
   Button,
@@ -25,18 +22,6 @@
   YStack,
   useStream,
 } from '@mintter/ui'
-<<<<<<< HEAD
-import { useSelector } from '@xstate/react'
-import { useEffect, useRef, useState } from 'react'
-import { ErrorBoundary, FallbackProps } from 'react-error-boundary'
-import { ActorRefFrom } from 'xstate'
-import { MainWrapper } from '../components/main-wrapper'
-import { useDraftEditor } from '../models/documents'
-import { draftMachine } from '../models/draft-machine'
-import { useHasDevTools } from '../models/experiments'
-import { useOpenDraft } from '../utils/open-draft'
-import { AppPublicationContentProvider } from './publication'
-=======
 import {useSelector} from '@xstate/react'
 import {useEffect, useRef, useState} from 'react'
 import {ErrorBoundary, FallbackProps} from 'react-error-boundary'
@@ -48,7 +33,6 @@
 import {useHasDevTools} from '../models/experiments'
 import {useOpenDraft} from '../utils/open-draft'
 import {AppPublicationContentProvider} from './publication'
->>>>>>> c1fdeadc
 
 export default function DraftPage() {
   let route = useNavRoute()
@@ -62,29 +46,13 @@
     }
   }, [route])
 
-<<<<<<< HEAD
-  let {state, editorStream, draft, editor, handleDrop} = useDraftEditor({
-=======
   const isSaved = DraftStatusContext.useSelector((s) => s.matches('saved'))
 
   let data = useDraftEditor({
->>>>>>> c1fdeadc
     documentId: route.draftId,
     route,
   })
 
-<<<<<<< HEAD
-        <MainWrapper
-          backgroundColor="red"
-          onDrop={(e) => {
-            handleDrop(e)
-          }}
-        >
-          <AppPublicationContentProvider disableEmbedClick onCopyBlock={null}>
-            <YStack id="editor-title">
-              <DraftTitleInput
-                draftId={draft?.id}
-=======
   useEffect(() => {
     function handleSelectAll(event: KeyboardEvent) {
       if (event.key == 'a' && event.metaKey) {
@@ -129,22 +97,17 @@
             <YStack id="editor-title">
               <DraftTitleInput
                 draftActor={data.actor}
->>>>>>> c1fdeadc
                 onEnter={() => {
                   editor?._tiptapEditor?.commands?.focus?.('start')
                 }}
               />
             </YStack>
             <HMEditorContainer>
-<<<<<<< HEAD
-              {editor && <HyperMediaEditorView editor={editor} />}
-=======
               {data.state.context.draft &&
               data.editor &&
               data.editor.topLevelBlocks.length ? (
                 <HyperMediaEditorView editor={data.editor} />
               ) : null}
->>>>>>> c1fdeadc
             </HMEditorContainer>
           </AppPublicationContentProvider>
           {documentId ? (
@@ -153,15 +116,9 @@
         </MainWrapper>
         <Footer>
           <XStack gap="$3" marginHorizontal="$3">
-<<<<<<< HEAD
-            {draft?.updateTime && (
-              <SizableText size="$1" color="$color9">
-                Last update: {formattedDateMedium(draft.updateTime)}
-=======
             {data.draft?.updateTime && (
               <SizableText size="$1" color={isSaved ? '$color' : '$color9'}>
                 Last update: {formattedDateMedium(data.draft.updateTime)}
->>>>>>> c1fdeadc
               </SizableText>
             )}
           </XStack>
