import React from 'react'
import {AppProps} from 'next/app'
import {AnimatePresence} from 'framer-motion'

import dynamic from 'next/dynamic'

import '../styles/index.css'
import UserProvider from '../shared/userContext'
import {RpcProvider, makeRpcClient} from '../shared/rpc'

const NoSSR: React.FC = ({children}) => {
  return <React.Fragment>{children}</React.Fragment>
}

const Dynamic = dynamic(() => Promise.resolve(NoSSR), {ssr: false})

// TODO: Think if there's a better way  to disable SSR, so that access to localStorage doesn't blow up the whole app.
export default function App({
  Component,
  pageProps,
  router,
}: // eslint-disable-next-line @typescript-eslint/no-explicit-any
AppProps & {Component: any}) {
  return (
    <Dynamic>
<<<<<<< HEAD
      <UserProvider>
        <AnimatePresence exitBeforeEnter>
          {router.pathname.startsWith('/welcome') ? (
            <Component.Layout {...pageProps}>
              <Component {...pageProps} key={router.route} />
            </Component.Layout>
          ) : (
            <Component {...pageProps} key={router.route} />
          )}
        </AnimatePresence>
      </UserProvider>
=======
      <RpcProvider value={makeRpcClient()}>
        <UserProvider>
          <AnimatePresence exitBeforeEnter>
            <Component {...pageProps} key={router.route} />
          </AnimatePresence>
        </UserProvider>
      </RpcProvider>
>>>>>>> 83c690a4
    </Dynamic>
  )
}<|MERGE_RESOLUTION|>--- conflicted
+++ resolved
@@ -23,27 +23,19 @@
 AppProps & {Component: any}) {
   return (
     <Dynamic>
-<<<<<<< HEAD
-      <UserProvider>
-        <AnimatePresence exitBeforeEnter>
-          {router.pathname.startsWith('/welcome') ? (
-            <Component.Layout {...pageProps}>
-              <Component {...pageProps} key={router.route} />
-            </Component.Layout>
-          ) : (
-            <Component {...pageProps} key={router.route} />
-          )}
-        </AnimatePresence>
-      </UserProvider>
-=======
       <RpcProvider value={makeRpcClient()}>
         <UserProvider>
           <AnimatePresence exitBeforeEnter>
-            <Component {...pageProps} key={router.route} />
+            {router.pathname.startsWith('/welcome') ? (
+              <Component.Layout {...pageProps}>
+                <Component {...pageProps} key={router.route} />
+              </Component.Layout>
+            ) : (
+              <Component {...pageProps} key={router.route} />
+            )}
           </AnimatePresence>
         </UserProvider>
       </RpcProvider>
->>>>>>> 83c690a4
     </Dynamic>
   )
 }