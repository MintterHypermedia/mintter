--- conflicted
+++ resolved
@@ -1,10 +1,6 @@
 import {imageMachine} from '@app/editor/image/image-machine'
 import {EditorMode} from '@app/editor/plugin-utils'
 import {findPath, isValidUrl} from '@app/editor/utils'
-import {Box} from '@components/box'
-import {Button} from '@components/button'
-import {Icon} from '@components/icon'
-import {TextField} from '@components/text-field'
 import {
   Image as ImageType,
   isFlowContent,
@@ -13,11 +9,6 @@
   statement,
   text,
 } from '@mintter/shared'
-<<<<<<< HEAD
-import {styled} from '@app/stitches.config'
-=======
-import {Image as UImage, SizableText} from '@mintter/ui'
->>>>>>> 798206b0
 import {useActor, useInterpret} from '@xstate/react'
 import {ChangeEvent, FormEvent, useMemo, useState} from 'react'
 import {Editor, Path, Transforms} from 'slate'
@@ -43,6 +34,7 @@
   ImageIcon,
   Label,
   TextArea,
+  Image as UImage,
 } from '@mintter/ui'
 
 export const ELEMENT_IMAGE = 'image'
@@ -153,16 +145,13 @@
           replace
         </Button>
       ) : null}
-<<<<<<< HEAD
-      <Img
+      {/* <Img
         css={{
           boxShadow: selected && focused ? '0 0 0 3px #B4D5FF' : 'none',
         }}
         src={`http://localhost:55001/ipfs/${(element as ImageType).url}`}
-      />
-=======
-      <UImage width="$100" height="$100" src={(element as ImageType).url} />
->>>>>>> 798206b0
+      /> */}
+      <UImage width="$100" height="$100" src={`http://localhost:55001/ipfs/${(element as ImageType).url}`} />
       {state.context.captionVisibility ? (
         <XStack>
           <TextArea
@@ -272,7 +261,6 @@
           >
             Add an image
           </Button>
-<<<<<<< HEAD
         </Popover.Trigger>
         <Popover.Content
           padding={0}
@@ -429,15 +417,5 @@
         </Popover.Content>
       </Popover>
     </YStack>
-=======
-        </Box>
-      </Box>
-      {state.context.errorMessage ? (
-        <SizableText size="$1" theme="red">
-          {state.context.errorMessage}
-        </SizableText>
-      ) : null}
-    </Box>
->>>>>>> 798206b0
   )
 }