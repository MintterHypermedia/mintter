<<<<<<< HEAD
console.log('🚀 ~ file: _app.tsx:4 ~ global.setImmediate:', global.setImmediate)
console.log(
  '🚀 ~ file: _app.tsx:4 ~ globalThis.setImmediate:',
  globalThis.setImmediate,
)
=======
>>>>>>> 3074527f
if (typeof globalThis.EdgeRuntime !== 'string') {
  console.log('I"M IN THE EDGE!', globalThis.setImmediate, global.setImmediate)
}
if (!global.setImmediate || !globalThis['setImmediate']) {
  //@ts-ignore
  global.setImmediate = setTimeout
  //@ts-ignore
  globalThis['setImmediate'] = setTimeout
}

import {
  createGrpcWebTransport,
  createPromiseClient,
  Interceptor,
} from '@bufbuild/connect-web'
import {
  Accounts,
  Publications,
  WebSite,
  Daemon,
  Networking,
} from '@mintter/shared'

const loggingInterceptor: Interceptor = (next) => async (req) => {
  try {
    const result = await next(req)
    // @ts-ignore
    console.log(`🔃 to ${req.method.name} `, req.message, result.message)
    return result
  } catch (e) {
    console.error(`🚨 to ${req.method.name} `, e)
    throw e
  }
}

const prodInter: Interceptor = (next) => async (req) => {
  const result = await next({...req, init: {...req.init, redirect: 'follow'}})
  return result
}

function getGRPCHost() {
  if (process.env.GW_GRPC_ENDPOINT) {
    return process.env.GW_GRPC_ENDPOINT
  }

  if (process.env.NODE_ENV == 'development') {
    return 'http://127.0.0.1:56001'
  }

  return 'https://gateway.mintter.com'
}

const IS_DEV = process.env.NODE_ENV == 'development'
const IS_CLIENT = !!global.window
// const DEV_INTERCEPTORS = IS_CLIENT ? [loggingInterceptor] : []
const DEV_INTERCEPTORS = [loggingInterceptor, prodInter]

let grpcBaseURL = getGRPCHost()

console.log('🚀 client.ts ', {
  grpcBaseURL,
  GW_GRPC_ENDPOINT: process.env.GW_GRPC_ENDPOINT,
  VERCEL_ENV: process.env.VERCEL_ENV,
  NODE_ENV: process.env.NODE_ENV,
  IS_DEV,
  IS_CLIENT,
})

export const transport = createGrpcWebTransport({
  baseUrl: grpcBaseURL,
  // @ts-ignore
  interceptors: IS_DEV ? DEV_INTERCEPTORS : [prodInter],
})

export const publicationsClient = createPromiseClient(Publications, transport)
export const localWebsiteClient = createPromiseClient(WebSite, transport)
export const accountsClient = createPromiseClient(Accounts, transport)
export const daemonClient = createPromiseClient(Daemon, transport)
export const networkingClient = createPromiseClient(Networking, transport)<|MERGE_RESOLUTION|>--- conflicted
+++ resolved
@@ -1,11 +1,3 @@
-<<<<<<< HEAD
-console.log('🚀 ~ file: _app.tsx:4 ~ global.setImmediate:', global.setImmediate)
-console.log(
-  '🚀 ~ file: _app.tsx:4 ~ globalThis.setImmediate:',
-  globalThis.setImmediate,
-)
-=======
->>>>>>> 3074527f
 if (typeof globalThis.EdgeRuntime !== 'string') {
   console.log('I"M IN THE EDGE!', globalThis.setImmediate, global.setImmediate)
 }
