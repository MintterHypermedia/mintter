--- conflicted
+++ resolved
@@ -24,17 +24,11 @@
 
 export const getServerSideProps = async ({
   params,
-<<<<<<< HEAD
-  res,
-}: GetServerSidePropsContext) => {
-  let [documentId, version] = params?.ids || []
-=======
   query,
   res,
 }: GetServerSidePropsContext) => {
   let [documentId, versionFromPath] = params?.ids || []
   let version = query.v ? String(query.v) : versionFromPath
->>>>>>> 3074527f
   let siteInfo = await getSiteInfo()
   let publication: Publication | null = null
   let author: Account | null = null
