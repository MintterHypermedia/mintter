--- conflicted
+++ resolved
@@ -1,11 +1,3 @@
-<<<<<<< HEAD
-console.log('🚀 ~ file: _app.tsx:4 ~ global.setImmediate:', global.setImmediate)
-console.log(
-  '🚀 ~ file: _app.tsx:4 ~ globalThis.setImmediate:',
-  globalThis.setImmediate,
-)
-=======
->>>>>>> 3074527f
 if (typeof globalThis.EdgeRuntime !== 'string') {
   console.log('I"M IN THE EDGE!', globalThis.setImmediate, global.setImmediate)
 }
@@ -31,10 +23,7 @@
 import type {AppProps} from 'next/app'
 import Head from 'next/head'
 import {useMemo, useState} from 'react'
-<<<<<<< HEAD
-=======
 import {trpc} from '../trpc'
->>>>>>> 3074527f
 
 function App({Component, pageProps}: AppProps) {
   let [client] = useState(() => new QueryClient())
