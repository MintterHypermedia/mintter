<<<<<<< HEAD
console.log('🚀 ~ file: _app.tsx:4 ~ global.setImmediate:', global.setImmediate)
console.log(
  '🚀 ~ file: _app.tsx:4 ~ globalThis.setImmediate:',
  globalThis.setImmediate,
)
=======
export const config = {
  runtime: 'nodejs',
}

>>>>>>> 3074527f
if (typeof globalThis.EdgeRuntime !== 'string') {
  console.log('I"M IN THE EDGE!', globalThis.setImmediate, global.setImmediate)
}
if (!global.setImmediate || !globalThis['setImmediate']) {
  //@ts-ignore
  global.setImmediate = setTimeout
  //@ts-ignore
  globalThis['setImmediate'] = setTimeout
}

import {Container} from '../container'
import {XStack, YStack, H1, Button, styled} from 'tamagui'
import Footer from '../footer'
import {GatewayHead} from '../gateway-head'

export default function DownloadPage({manifest = null}) {
  return (
    <>
      <GatewayHead title="Download" />
      <Container>
        <YStack>
          <H1>Download Mintter</H1>
          <XStack space my="$7">
            {manifest?.platforms.map((item) => (
              <DownloadItem key={item.url} href={item.url} download size="$6">
                {item.platform}
              </DownloadItem>
            ))}
          </XStack>
        </YStack>
      </Container>
      <Footer />
    </>
  )
}

const DownloadItem = styled(Button, {})

<<<<<<< HEAD
export async function getServerSideProps() {
=======
export async function getStaticProps(context) {
  console.log('RUNNING AT BUILD TIME', context)
>>>>>>> 3074527f
  let req = await fetch(
    `https://mintternightlies.s3.amazonaws.com/manifest.json`,
  )
  let manifest = await req.json()

  let platforms = {
    'darwin-aarch64': 'Apple (M1)',
    'darwin-x86_64': 'Apple (Intel)',
    'linux-x86_64': 'Linux (AppImage)',
    'windows-x86_64': 'Windows',
  }

  return {
    props: {
      manifest: {
        ...manifest,
        platforms: Object.entries(manifest.platforms).map(([key, value]) => ({
          platform: platforms[key],
          url: value.url,
        })),
      },
    },
  }
}<|MERGE_RESOLUTION|>--- conflicted
+++ resolved
@@ -1,15 +1,7 @@
-<<<<<<< HEAD
-console.log('🚀 ~ file: _app.tsx:4 ~ global.setImmediate:', global.setImmediate)
-console.log(
-  '🚀 ~ file: _app.tsx:4 ~ globalThis.setImmediate:',
-  globalThis.setImmediate,
-)
-=======
 export const config = {
   runtime: 'nodejs',
 }
 
->>>>>>> 3074527f
 if (typeof globalThis.EdgeRuntime !== 'string') {
   console.log('I"M IN THE EDGE!', globalThis.setImmediate, global.setImmediate)
 }
@@ -48,12 +40,8 @@
 
 const DownloadItem = styled(Button, {})
 
-<<<<<<< HEAD
-export async function getServerSideProps() {
-=======
 export async function getStaticProps(context) {
   console.log('RUNNING AT BUILD TIME', context)
->>>>>>> 3074527f
   let req = await fetch(
     `https://mintternightlies.s3.amazonaws.com/manifest.json`,
   )
