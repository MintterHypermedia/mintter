--- conflicted
+++ resolved
@@ -4,18 +4,11 @@
 import {
   Embed,
   FlowContent,
-<<<<<<< HEAD
-  Publication,
-=======
->>>>>>> 3074527f
   blockNodeToSlate,
   getIdsfromUrl,
 } from '@mintter/shared'
 import {useRenderElement} from './render-element'
 import {useRenderLeaf} from './render-leaf'
-<<<<<<< HEAD
-import {publicationsClient} from '../client'
-=======
 import {trpc} from '../trpc'
 import {useMemo} from 'react'
 
@@ -29,7 +22,6 @@
   }
   return url
 }
->>>>>>> 3074527f
 
 export function Transclusion({element}: {element: Embed}) {
   let renderElement = useRenderElement()
@@ -43,17 +35,6 @@
       documentId,
       versionId,
     },
-<<<<<<< HEAD
-    {
-      services: {
-        getPublication: (context) => {
-          let [docId, version] = getIdsfromUrl(context.url)
-          return client.fetchQuery<Publication>(
-            ['PUBLICATION', docId, version],
-            () =>
-              publicationsClient.getPublication({documentId: docId, version}),
-          )
-=======
     {},
   )
   const block = useMemo(() => {
@@ -65,7 +46,6 @@
         {
           type: 'root',
           children: pubContent.children,
->>>>>>> 3074527f
         },
         {id: blockId},
         (node) => {
