{
  "name": "@mintter/mttast",
  "version": "0.1.0",
  "main": "dist/index.js",
  "types": "dist/index.d.ts",
  "type": "module",
  "license": "MIT",
  "scripts": {
    "build": "tsc"
  },
  "devDependencies": {
    "@types/unist": "^2.0.6",
<<<<<<< HEAD
    "shiki": "^0.9.10",
    "typescript": "^4.3.5"
=======
    "typescript": "^4.4.2"
>>>>>>> a2f8f009
  },
  "dependencies": {
    "is-plain-object": "^5.0.0"
  }
}<|MERGE_RESOLUTION|>--- conflicted
+++ resolved
@@ -10,12 +10,8 @@
   },
   "devDependencies": {
     "@types/unist": "^2.0.6",
-<<<<<<< HEAD
     "shiki": "^0.9.10",
-    "typescript": "^4.3.5"
-=======
     "typescript": "^4.4.2"
->>>>>>> a2f8f009
   },
   "dependencies": {
     "is-plain-object": "^5.0.0"
